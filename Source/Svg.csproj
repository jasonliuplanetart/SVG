﻿<?xml version="1.0" encoding="utf-8"?>
<Project DefaultTargets="Build" xmlns="http://schemas.microsoft.com/developer/msbuild/2003" ToolsVersion="4.0">
  <PropertyGroup>
    <Configuration Condition=" '$(Configuration)' == '' ">Debug</Configuration>
    <Platform Condition=" '$(Platform)' == '' ">AnyCPU</Platform>
    <ProductVersion>9.0.30729</ProductVersion>
    <SchemaVersion>2.0</SchemaVersion>
    <ProjectGuid>{886A98C5-37C0-4E8B-885E-30C1D2F98B47}</ProjectGuid>
    <OutputType>Library</OutputType>
    <AppDesignerFolder>Properties</AppDesignerFolder>
    <RootNamespace>Svg</RootNamespace>
    <AssemblyName>Svg</AssemblyName>
    <RunPostBuildEvent>OnOutputUpdated</RunPostBuildEvent>
    <FileUpgradeFlags>
    </FileUpgradeFlags>
    <OldToolsVersion>3.5</OldToolsVersion>
    <UpgradeBackupLocation>
    </UpgradeBackupLocation>
    <TargetFrameworkVersion>v4.0</TargetFrameworkVersion>
    <IsWebBootstrapper>false</IsWebBootstrapper>
    <SccProjectName>
    </SccProjectName>
    <SccLocalPath>
    </SccLocalPath>
    <SccAuxPath>
    </SccAuxPath>
    <SccProvider>
    </SccProvider>
    <PublishUrl>publish\</PublishUrl>
    <Install>true</Install>
    <InstallFrom>Disk</InstallFrom>
    <UpdateEnabled>false</UpdateEnabled>
    <UpdateMode>Foreground</UpdateMode>
    <UpdateInterval>7</UpdateInterval>
    <UpdateIntervalUnits>Days</UpdateIntervalUnits>
    <UpdatePeriodically>false</UpdatePeriodically>
    <UpdateRequired>false</UpdateRequired>
    <MapFileExtensions>true</MapFileExtensions>
    <ApplicationRevision>0</ApplicationRevision>
    <ApplicationVersion>1.0.0.%2a</ApplicationVersion>
    <UseApplicationTrust>false</UseApplicationTrust>
    <BootstrapperEnabled>true</BootstrapperEnabled>
    <TargetFrameworkProfile />
    <AllowUnsafeBlocks>False</AllowUnsafeBlocks>
    <NoStdLib>False</NoStdLib>
    <TreatWarningsAsErrors>False</TreatWarningsAsErrors>
    <NoWin32Manifest>False</NoWin32Manifest>
    <DelaySign>False</DelaySign>
    <AssemblyOriginatorKeyMode>File</AssemblyOriginatorKeyMode>
    <IntermediateOutputPath>obj\$(Configuration)\</IntermediateOutputPath>
  </PropertyGroup>
  <PropertyGroup Condition=" '$(Configuration)|$(Platform)' == 'Debug|AnyCPU' ">
    <DebugType>Full</DebugType>
    <Optimize>false</Optimize>
    <OutputPath>..\..\vvvv\public\common\src\thirdparty\</OutputPath>
    <DefineConstants>TRACE;DEBUG;REFLECTION</DefineConstants>
    <ErrorReport>prompt</ErrorReport>
    <WarningLevel>4</WarningLevel>
    <CodeAnalysisRuleSet>AllRules.ruleset</CodeAnalysisRuleSet>
    <DebugSymbols>true</DebugSymbols>
    <DocumentationFile>
    </DocumentationFile>
    <TreatWarningsAsErrors>true</TreatWarningsAsErrors>
  </PropertyGroup>
  <PropertyGroup Condition=" '$(Configuration)|$(Platform)' == 'Release|AnyCPU' ">
    <DebugType>PdbOnly</DebugType>
    <Optimize>True</Optimize>
    <OutputPath>bin\Release\</OutputPath>
    <DefineConstants>TRACE</DefineConstants>
    <ErrorReport>prompt</ErrorReport>
    <WarningLevel>4</WarningLevel>
    <CodeAnalysisRules>
    </CodeAnalysisRules>
    <CodeAnalysisRuleSet>AllRules.ruleset</CodeAnalysisRuleSet>
    <DebugSymbols>false</DebugSymbols>
    <DocumentationFile>bin\Release\Svg.XML</DocumentationFile>
  </PropertyGroup>
  <PropertyGroup>
    <SignAssembly>True</SignAssembly>
  </PropertyGroup>
  <PropertyGroup>
    <AssemblyOriginatorKeyFile>svgkey.snk</AssemblyOriginatorKeyFile>
  </PropertyGroup>
  <ItemGroup>
    <Reference Include="System" />
    <Reference Include="System.Drawing" />
    <Reference Include="System.Web" />
    <Reference Include="System.Xml" />
  </ItemGroup>
  <ItemGroup>
    <Compile Include="Basic Shapes\SvgImage.cs" />
    <Compile Include="Basic Shapes\SvgVisualElement.cs" />
    <Compile Include="Basic Shapes\SvgCircle.cs" />
    <Compile Include="Basic Shapes\SvgEllipse.cs" />
    <Compile Include="Basic Shapes\SvgLine.cs" />
    <Compile Include="Basic Shapes\SvgPolygon.cs" />
    <Compile Include="Basic Shapes\SvgPolyline.cs" />
    <Compile Include="Clipping and Masking\ISvgClipable.cs" />
    <Compile Include="Clipping and Masking\SvgClipRule.cs" />
    <Compile Include="Clipping and Masking\SvgClipPath.cs" />
    <Compile Include="Clipping and Masking\SvgMask.cs" />
    <Compile Include="DataTypes\SvgAspectRatioConverter.cs" />
    <Compile Include="DataTypes\SvgFontStyle.cs" />
    <Compile Include="DataTypes\SvgFontVariant.cs" />
    <Compile Include="DataTypes\SvgMarkerUnits.cs" />
    <Compile Include="DataTypes\SvgOrient.cs" />
    <Compile Include="DataTypes\ISvgViewPort.cs" />
    <Compile Include="DataTypes\SvgAspectRatio.cs" />
    <Compile Include="DataTypes\SvgColourInterpolation.cs" />
    <Compile Include="DataTypes\SvgElementStyle.cs" />
    <Compile Include="DataTypes\SvgCoordinateUnits.cs" />
    <Compile Include="DataTypes\SvgFontWeight.cs" />
    <Compile Include="DataTypes\SvgOrientConverter.cs" />
    <Compile Include="DataTypes\SvgOverflow.cs" />
    <Compile Include="DataTypes\SvgUnitCollection.cs" />
    <Compile Include="DataTypes\SvgViewBox.cs" />
    <Compile Include="Document Structure\SvgSwitch.cs" />
    <Compile Include="Document Structure\SvgTitle.cs" />
    <Compile Include="Document Structure\SvgDocumentMetadata.cs" />
    <Compile Include="Extensibility\SvgForeignObject.cs" />
<<<<<<< HEAD
    <Compile Include="Extensions.cs" />
    <Compile Include="Painting\ISvgBoundable.cs" />
    <Compile Include="Painting\SvgDeferredPaintServer.cs" />
=======
    <Compile Include="Painting\ISvgBoundable.cs" />
>>>>>>> ba8a9744
    <Compile Include="Painting\SvgMarker.cs" />
    <Compile Include="Document Structure\SvgDefinitionList.cs" />
    <Compile Include="Document Structure\SvgDescription.cs" />
    <Compile Include="Document Structure\SvgFragment.cs" />
    <Compile Include="Document Structure\SvgGroup.cs" />
    <Compile Include="Document Structure\SvgUse.cs" />
    <Compile Include="Filter Effects\feColourMatrix\SvgColourMatrix.cs" />
    <Compile Include="Filter Effects\feColourMatrix\SvgColourMatrixType.cs" />
    <Compile Include="Filter Effects\feGaussianBlur\RawBitmap.cs" />
    <Compile Include="Filter Effects\feMerge\SvgMergeNode.cs" />
    <Compile Include="Filter Effects\feOffset\SvgOffset.cs" />
    <Compile Include="Filter Effects\ISvgFilterable.cs" />
    <Compile Include="Filter Effects\SvgFilter.cs" />
    <Compile Include="Filter Effects\SvgFilterPrimitive.cs" />
    <Compile Include="Filter Effects\feGaussianBlur\SvgGaussianBlur.cs" />
    <Compile Include="Filter Effects\feMerge\SvgMerge.cs" />
    <Compile Include="Painting\EnumConverters.cs" />
    <Compile Include="SvgContentNode.cs" />
    <Compile Include="SvgDefinitionDefaults.cs" />
    <Compile Include="NonSvgElement.cs" />
    <Compile Include="SvgUnknownElement.cs" />
    <Compile Include="SvgElementAttribute.cs" />
    <Compile Include="SvgExtentions.cs" />
    <Compile Include="SvgRenderer.cs" />
    <Compile Include="Painting\SvgColourConverter.cs" />
    <Compile Include="Painting\SvgGradientSpreadMethod.cs" />
    <Compile Include="SvgDtdResolver.cs" />
    <Compile Include="Exceptions\SvgException.cs" />
    <Compile Include="Painting\SvgFillRule.cs" />
    <Compile Include="Painting\SvgGradientServer.cs" />
    <Compile Include="Painting\SvgGradientStop.cs" />
    <Compile Include="Painting\ISvgStylable.cs" />
    <Compile Include="Painting\SvgColourServer.cs" />
    <Compile Include="Painting\SvgLinearGradientServer.cs" />
    <Compile Include="Painting\SvgPaintServer.cs" />
    <Compile Include="Painting\SvgPaintServerFactory.cs" />
    <Compile Include="Painting\SvgPatternServer.cs" />
    <Compile Include="Painting\SvgRadialGradientServer.cs" />
    <Compile Include="Painting\SvgStrokeLineCap.cs" />
    <Compile Include="Painting\SvgStrokeLineJoin.cs" />
    <Compile Include="Basic Shapes\SvgVisualElementStyle.cs" />
    <Compile Include="Paths\SvgArcSegment.cs" />
    <Compile Include="Paths\SvgClosePathSegment.cs" />
    <Compile Include="Paths\SvgCubicCurveSegment.cs" />
    <Compile Include="Paths\SvgLineSegment.cs" />
    <Compile Include="Paths\SvgMoveToSegment.cs" />
    <Compile Include="Paths\SvgPath.cs" />
    <Compile Include="Basic Shapes\SvgRectangle.cs" />
    <Compile Include="Paths\SvgPathSegment.cs" />
    <Compile Include="Paths\SvgPathSegmentList.cs" />
    <Compile Include="Paths\SvgQuadraticCurveSegment.cs" />
    <Compile Include="Properties\AssemblyInfo.cs" />
    <Compile Include="SvgDocument.cs" />
    <Compile Include="SvgAttributeAttribute.cs" />
    <Compile Include="SvgAttributeCollection.cs" />
    <Compile Include="SvgElement.cs" />
    <Compile Include="SvgElementCollection.cs" />
    <Compile Include="SvgElementFactory.cs" />
    <Compile Include="Paths\SvgPathBuilder.cs" />
    <Compile Include="DataTypes\SvgPoint.cs" />
    <Compile Include="SvgElementIdManager.cs" />
    <Compile Include="DataTypes\SvgUnit.cs" />
    <Compile Include="DataTypes\SvgUnitConverter.cs" />
    <Compile Include="SvgTextReader.cs" />
    <Compile Include="Text\SvgText.cs" />
    <Compile Include="Text\SvgTextBase.cs" />
    <Compile Include="Text\SvgTextAnchor.cs" />
    <Compile Include="Text\SvgTextSpan.cs" />
    <Compile Include="Transforms\ISvgTransformable.cs" />
    <Compile Include="Transforms\SvgMatrix.cs" />
    <Compile Include="Transforms\SvgRotate.cs" />
    <Compile Include="Transforms\SvgScale.cs" />
    <Compile Include="Transforms\SvgShear.cs" />
    <Compile Include="Transforms\SvgSkew.cs" />
    <Compile Include="Transforms\SvgTransform.cs" />
    <Compile Include="Transforms\SvgTransformCollection.cs" />
    <Compile Include="Transforms\SvgTransformConverter.cs" />
    <Compile Include="Transforms\SvgTranslate.cs" />
    <Compile Include="Web\SvgHandler.cs" />
  </ItemGroup>
  <ItemGroup>
    <BootstrapperPackage Include="Microsoft.Net.Client.3.5">
      <Visible>False</Visible>
      <ProductName>.NET Framework 3.5 SP1 Client Profile</ProductName>
      <Install>false</Install>
    </BootstrapperPackage>
    <BootstrapperPackage Include="Microsoft.Net.Framework.2.0">
      <Visible>False</Visible>
      <ProductName>.NET Framework 2.0 %28x86%29</ProductName>
      <Install>true</Install>
    </BootstrapperPackage>
    <BootstrapperPackage Include="Microsoft.Net.Framework.3.0">
      <Visible>False</Visible>
      <ProductName>.NET Framework 3.0 %28x86%29</ProductName>
      <Install>false</Install>
    </BootstrapperPackage>
    <BootstrapperPackage Include="Microsoft.Net.Framework.3.5">
      <Visible>False</Visible>
      <ProductName>.NET Framework 3.5</ProductName>
      <Install>false</Install>
    </BootstrapperPackage>
    <BootstrapperPackage Include="Microsoft.Net.Framework.3.5.SP1">
      <Visible>False</Visible>
      <ProductName>.NET Framework 3.5 SP1</ProductName>
      <Install>false</Install>
    </BootstrapperPackage>
  </ItemGroup>
  <ItemGroup>
    <EmbeddedResource Include="Resources\svg11.dtd" />
  </ItemGroup>
  <ItemGroup>
    <Folder Include="Web\Resources\" />
  </ItemGroup>
  <ItemGroup>
    <None Include="Basic Shapes\DOM.cd" />
    <None Include="svgkey.snk" />
  </ItemGroup>
  <Import Project="$(MSBuildBinPath)\Microsoft.CSharp.targets" />
  <!-- To modify your build process, add your task inside one of the targets below and uncomment it. 
       Other similar extension points exist, see Microsoft.Common.targets.
  <Target Name="BeforeBuild">
  </Target>
  <Target Name="AfterBuild">
  </Target>
  -->
  <PropertyGroup>
    <PostBuildEvent>
    </PostBuildEvent>
  </PropertyGroup>
  <PropertyGroup Condition=" '$(Platform)' == 'AnyCPU' ">
    <RegisterForComInterop>False</RegisterForComInterop>
    <GenerateSerializationAssemblies>Auto</GenerateSerializationAssemblies>
    <BaseAddress>4194304</BaseAddress>
    <PlatformTarget>AnyCPU</PlatformTarget>
    <FileAlignment>4096</FileAlignment>
  </PropertyGroup>
  <PropertyGroup Condition=" '$(Configuration)' == 'Debug' ">
    <CheckForOverflowUnderflow>False</CheckForOverflowUnderflow>
  </PropertyGroup>
  <PropertyGroup Condition=" '$(Configuration)' == 'Release' ">
    <CheckForOverflowUnderflow>False</CheckForOverflowUnderflow>
    <BaseIntermediateOutputPath>obj\</BaseIntermediateOutputPath>
  </PropertyGroup>
</Project><|MERGE_RESOLUTION|>--- conflicted
+++ resolved
@@ -1,271 +1,268 @@
-﻿<?xml version="1.0" encoding="utf-8"?>
-<Project DefaultTargets="Build" xmlns="http://schemas.microsoft.com/developer/msbuild/2003" ToolsVersion="4.0">
-  <PropertyGroup>
-    <Configuration Condition=" '$(Configuration)' == '' ">Debug</Configuration>
-    <Platform Condition=" '$(Platform)' == '' ">AnyCPU</Platform>
-    <ProductVersion>9.0.30729</ProductVersion>
-    <SchemaVersion>2.0</SchemaVersion>
-    <ProjectGuid>{886A98C5-37C0-4E8B-885E-30C1D2F98B47}</ProjectGuid>
-    <OutputType>Library</OutputType>
-    <AppDesignerFolder>Properties</AppDesignerFolder>
-    <RootNamespace>Svg</RootNamespace>
-    <AssemblyName>Svg</AssemblyName>
-    <RunPostBuildEvent>OnOutputUpdated</RunPostBuildEvent>
-    <FileUpgradeFlags>
-    </FileUpgradeFlags>
-    <OldToolsVersion>3.5</OldToolsVersion>
-    <UpgradeBackupLocation>
-    </UpgradeBackupLocation>
-    <TargetFrameworkVersion>v4.0</TargetFrameworkVersion>
-    <IsWebBootstrapper>false</IsWebBootstrapper>
-    <SccProjectName>
-    </SccProjectName>
-    <SccLocalPath>
-    </SccLocalPath>
-    <SccAuxPath>
-    </SccAuxPath>
-    <SccProvider>
-    </SccProvider>
-    <PublishUrl>publish\</PublishUrl>
-    <Install>true</Install>
-    <InstallFrom>Disk</InstallFrom>
-    <UpdateEnabled>false</UpdateEnabled>
-    <UpdateMode>Foreground</UpdateMode>
-    <UpdateInterval>7</UpdateInterval>
-    <UpdateIntervalUnits>Days</UpdateIntervalUnits>
-    <UpdatePeriodically>false</UpdatePeriodically>
-    <UpdateRequired>false</UpdateRequired>
-    <MapFileExtensions>true</MapFileExtensions>
-    <ApplicationRevision>0</ApplicationRevision>
-    <ApplicationVersion>1.0.0.%2a</ApplicationVersion>
-    <UseApplicationTrust>false</UseApplicationTrust>
-    <BootstrapperEnabled>true</BootstrapperEnabled>
-    <TargetFrameworkProfile />
-    <AllowUnsafeBlocks>False</AllowUnsafeBlocks>
-    <NoStdLib>False</NoStdLib>
-    <TreatWarningsAsErrors>False</TreatWarningsAsErrors>
-    <NoWin32Manifest>False</NoWin32Manifest>
-    <DelaySign>False</DelaySign>
-    <AssemblyOriginatorKeyMode>File</AssemblyOriginatorKeyMode>
-    <IntermediateOutputPath>obj\$(Configuration)\</IntermediateOutputPath>
-  </PropertyGroup>
-  <PropertyGroup Condition=" '$(Configuration)|$(Platform)' == 'Debug|AnyCPU' ">
-    <DebugType>Full</DebugType>
-    <Optimize>false</Optimize>
-    <OutputPath>..\..\vvvv\public\common\src\thirdparty\</OutputPath>
-    <DefineConstants>TRACE;DEBUG;REFLECTION</DefineConstants>
-    <ErrorReport>prompt</ErrorReport>
-    <WarningLevel>4</WarningLevel>
-    <CodeAnalysisRuleSet>AllRules.ruleset</CodeAnalysisRuleSet>
-    <DebugSymbols>true</DebugSymbols>
-    <DocumentationFile>
-    </DocumentationFile>
-    <TreatWarningsAsErrors>true</TreatWarningsAsErrors>
-  </PropertyGroup>
-  <PropertyGroup Condition=" '$(Configuration)|$(Platform)' == 'Release|AnyCPU' ">
-    <DebugType>PdbOnly</DebugType>
-    <Optimize>True</Optimize>
-    <OutputPath>bin\Release\</OutputPath>
-    <DefineConstants>TRACE</DefineConstants>
-    <ErrorReport>prompt</ErrorReport>
-    <WarningLevel>4</WarningLevel>
-    <CodeAnalysisRules>
-    </CodeAnalysisRules>
-    <CodeAnalysisRuleSet>AllRules.ruleset</CodeAnalysisRuleSet>
-    <DebugSymbols>false</DebugSymbols>
-    <DocumentationFile>bin\Release\Svg.XML</DocumentationFile>
-  </PropertyGroup>
-  <PropertyGroup>
-    <SignAssembly>True</SignAssembly>
-  </PropertyGroup>
-  <PropertyGroup>
-    <AssemblyOriginatorKeyFile>svgkey.snk</AssemblyOriginatorKeyFile>
-  </PropertyGroup>
-  <ItemGroup>
-    <Reference Include="System" />
-    <Reference Include="System.Drawing" />
-    <Reference Include="System.Web" />
-    <Reference Include="System.Xml" />
-  </ItemGroup>
-  <ItemGroup>
-    <Compile Include="Basic Shapes\SvgImage.cs" />
-    <Compile Include="Basic Shapes\SvgVisualElement.cs" />
-    <Compile Include="Basic Shapes\SvgCircle.cs" />
-    <Compile Include="Basic Shapes\SvgEllipse.cs" />
-    <Compile Include="Basic Shapes\SvgLine.cs" />
-    <Compile Include="Basic Shapes\SvgPolygon.cs" />
-    <Compile Include="Basic Shapes\SvgPolyline.cs" />
-    <Compile Include="Clipping and Masking\ISvgClipable.cs" />
-    <Compile Include="Clipping and Masking\SvgClipRule.cs" />
-    <Compile Include="Clipping and Masking\SvgClipPath.cs" />
-    <Compile Include="Clipping and Masking\SvgMask.cs" />
-    <Compile Include="DataTypes\SvgAspectRatioConverter.cs" />
-    <Compile Include="DataTypes\SvgFontStyle.cs" />
-    <Compile Include="DataTypes\SvgFontVariant.cs" />
-    <Compile Include="DataTypes\SvgMarkerUnits.cs" />
-    <Compile Include="DataTypes\SvgOrient.cs" />
-    <Compile Include="DataTypes\ISvgViewPort.cs" />
-    <Compile Include="DataTypes\SvgAspectRatio.cs" />
-    <Compile Include="DataTypes\SvgColourInterpolation.cs" />
-    <Compile Include="DataTypes\SvgElementStyle.cs" />
-    <Compile Include="DataTypes\SvgCoordinateUnits.cs" />
-    <Compile Include="DataTypes\SvgFontWeight.cs" />
-    <Compile Include="DataTypes\SvgOrientConverter.cs" />
-    <Compile Include="DataTypes\SvgOverflow.cs" />
-    <Compile Include="DataTypes\SvgUnitCollection.cs" />
-    <Compile Include="DataTypes\SvgViewBox.cs" />
-    <Compile Include="Document Structure\SvgSwitch.cs" />
-    <Compile Include="Document Structure\SvgTitle.cs" />
-    <Compile Include="Document Structure\SvgDocumentMetadata.cs" />
-    <Compile Include="Extensibility\SvgForeignObject.cs" />
-<<<<<<< HEAD
-    <Compile Include="Extensions.cs" />
-    <Compile Include="Painting\ISvgBoundable.cs" />
-    <Compile Include="Painting\SvgDeferredPaintServer.cs" />
-=======
-    <Compile Include="Painting\ISvgBoundable.cs" />
->>>>>>> ba8a9744
-    <Compile Include="Painting\SvgMarker.cs" />
-    <Compile Include="Document Structure\SvgDefinitionList.cs" />
-    <Compile Include="Document Structure\SvgDescription.cs" />
-    <Compile Include="Document Structure\SvgFragment.cs" />
-    <Compile Include="Document Structure\SvgGroup.cs" />
-    <Compile Include="Document Structure\SvgUse.cs" />
-    <Compile Include="Filter Effects\feColourMatrix\SvgColourMatrix.cs" />
-    <Compile Include="Filter Effects\feColourMatrix\SvgColourMatrixType.cs" />
-    <Compile Include="Filter Effects\feGaussianBlur\RawBitmap.cs" />
-    <Compile Include="Filter Effects\feMerge\SvgMergeNode.cs" />
-    <Compile Include="Filter Effects\feOffset\SvgOffset.cs" />
-    <Compile Include="Filter Effects\ISvgFilterable.cs" />
-    <Compile Include="Filter Effects\SvgFilter.cs" />
-    <Compile Include="Filter Effects\SvgFilterPrimitive.cs" />
-    <Compile Include="Filter Effects\feGaussianBlur\SvgGaussianBlur.cs" />
-    <Compile Include="Filter Effects\feMerge\SvgMerge.cs" />
-    <Compile Include="Painting\EnumConverters.cs" />
-    <Compile Include="SvgContentNode.cs" />
-    <Compile Include="SvgDefinitionDefaults.cs" />
-    <Compile Include="NonSvgElement.cs" />
-    <Compile Include="SvgUnknownElement.cs" />
-    <Compile Include="SvgElementAttribute.cs" />
-    <Compile Include="SvgExtentions.cs" />
-    <Compile Include="SvgRenderer.cs" />
-    <Compile Include="Painting\SvgColourConverter.cs" />
-    <Compile Include="Painting\SvgGradientSpreadMethod.cs" />
-    <Compile Include="SvgDtdResolver.cs" />
-    <Compile Include="Exceptions\SvgException.cs" />
-    <Compile Include="Painting\SvgFillRule.cs" />
-    <Compile Include="Painting\SvgGradientServer.cs" />
-    <Compile Include="Painting\SvgGradientStop.cs" />
-    <Compile Include="Painting\ISvgStylable.cs" />
-    <Compile Include="Painting\SvgColourServer.cs" />
-    <Compile Include="Painting\SvgLinearGradientServer.cs" />
-    <Compile Include="Painting\SvgPaintServer.cs" />
-    <Compile Include="Painting\SvgPaintServerFactory.cs" />
-    <Compile Include="Painting\SvgPatternServer.cs" />
-    <Compile Include="Painting\SvgRadialGradientServer.cs" />
-    <Compile Include="Painting\SvgStrokeLineCap.cs" />
-    <Compile Include="Painting\SvgStrokeLineJoin.cs" />
-    <Compile Include="Basic Shapes\SvgVisualElementStyle.cs" />
-    <Compile Include="Paths\SvgArcSegment.cs" />
-    <Compile Include="Paths\SvgClosePathSegment.cs" />
-    <Compile Include="Paths\SvgCubicCurveSegment.cs" />
-    <Compile Include="Paths\SvgLineSegment.cs" />
-    <Compile Include="Paths\SvgMoveToSegment.cs" />
-    <Compile Include="Paths\SvgPath.cs" />
-    <Compile Include="Basic Shapes\SvgRectangle.cs" />
-    <Compile Include="Paths\SvgPathSegment.cs" />
-    <Compile Include="Paths\SvgPathSegmentList.cs" />
-    <Compile Include="Paths\SvgQuadraticCurveSegment.cs" />
-    <Compile Include="Properties\AssemblyInfo.cs" />
-    <Compile Include="SvgDocument.cs" />
-    <Compile Include="SvgAttributeAttribute.cs" />
-    <Compile Include="SvgAttributeCollection.cs" />
-    <Compile Include="SvgElement.cs" />
-    <Compile Include="SvgElementCollection.cs" />
-    <Compile Include="SvgElementFactory.cs" />
-    <Compile Include="Paths\SvgPathBuilder.cs" />
-    <Compile Include="DataTypes\SvgPoint.cs" />
-    <Compile Include="SvgElementIdManager.cs" />
-    <Compile Include="DataTypes\SvgUnit.cs" />
-    <Compile Include="DataTypes\SvgUnitConverter.cs" />
-    <Compile Include="SvgTextReader.cs" />
-    <Compile Include="Text\SvgText.cs" />
-    <Compile Include="Text\SvgTextBase.cs" />
-    <Compile Include="Text\SvgTextAnchor.cs" />
-    <Compile Include="Text\SvgTextSpan.cs" />
-    <Compile Include="Transforms\ISvgTransformable.cs" />
-    <Compile Include="Transforms\SvgMatrix.cs" />
-    <Compile Include="Transforms\SvgRotate.cs" />
-    <Compile Include="Transforms\SvgScale.cs" />
-    <Compile Include="Transforms\SvgShear.cs" />
-    <Compile Include="Transforms\SvgSkew.cs" />
-    <Compile Include="Transforms\SvgTransform.cs" />
-    <Compile Include="Transforms\SvgTransformCollection.cs" />
-    <Compile Include="Transforms\SvgTransformConverter.cs" />
-    <Compile Include="Transforms\SvgTranslate.cs" />
-    <Compile Include="Web\SvgHandler.cs" />
-  </ItemGroup>
-  <ItemGroup>
-    <BootstrapperPackage Include="Microsoft.Net.Client.3.5">
-      <Visible>False</Visible>
-      <ProductName>.NET Framework 3.5 SP1 Client Profile</ProductName>
-      <Install>false</Install>
-    </BootstrapperPackage>
-    <BootstrapperPackage Include="Microsoft.Net.Framework.2.0">
-      <Visible>False</Visible>
-      <ProductName>.NET Framework 2.0 %28x86%29</ProductName>
-      <Install>true</Install>
-    </BootstrapperPackage>
-    <BootstrapperPackage Include="Microsoft.Net.Framework.3.0">
-      <Visible>False</Visible>
-      <ProductName>.NET Framework 3.0 %28x86%29</ProductName>
-      <Install>false</Install>
-    </BootstrapperPackage>
-    <BootstrapperPackage Include="Microsoft.Net.Framework.3.5">
-      <Visible>False</Visible>
-      <ProductName>.NET Framework 3.5</ProductName>
-      <Install>false</Install>
-    </BootstrapperPackage>
-    <BootstrapperPackage Include="Microsoft.Net.Framework.3.5.SP1">
-      <Visible>False</Visible>
-      <ProductName>.NET Framework 3.5 SP1</ProductName>
-      <Install>false</Install>
-    </BootstrapperPackage>
-  </ItemGroup>
-  <ItemGroup>
-    <EmbeddedResource Include="Resources\svg11.dtd" />
-  </ItemGroup>
-  <ItemGroup>
-    <Folder Include="Web\Resources\" />
-  </ItemGroup>
-  <ItemGroup>
-    <None Include="Basic Shapes\DOM.cd" />
-    <None Include="svgkey.snk" />
-  </ItemGroup>
-  <Import Project="$(MSBuildBinPath)\Microsoft.CSharp.targets" />
-  <!-- To modify your build process, add your task inside one of the targets below and uncomment it. 
-       Other similar extension points exist, see Microsoft.Common.targets.
-  <Target Name="BeforeBuild">
-  </Target>
-  <Target Name="AfterBuild">
-  </Target>
-  -->
-  <PropertyGroup>
-    <PostBuildEvent>
-    </PostBuildEvent>
-  </PropertyGroup>
-  <PropertyGroup Condition=" '$(Platform)' == 'AnyCPU' ">
-    <RegisterForComInterop>False</RegisterForComInterop>
-    <GenerateSerializationAssemblies>Auto</GenerateSerializationAssemblies>
-    <BaseAddress>4194304</BaseAddress>
-    <PlatformTarget>AnyCPU</PlatformTarget>
-    <FileAlignment>4096</FileAlignment>
-  </PropertyGroup>
-  <PropertyGroup Condition=" '$(Configuration)' == 'Debug' ">
-    <CheckForOverflowUnderflow>False</CheckForOverflowUnderflow>
-  </PropertyGroup>
-  <PropertyGroup Condition=" '$(Configuration)' == 'Release' ">
-    <CheckForOverflowUnderflow>False</CheckForOverflowUnderflow>
-    <BaseIntermediateOutputPath>obj\</BaseIntermediateOutputPath>
-  </PropertyGroup>
+﻿<?xml version="1.0" encoding="utf-8"?>
+<Project DefaultTargets="Build" xmlns="http://schemas.microsoft.com/developer/msbuild/2003" ToolsVersion="4.0">
+  <PropertyGroup>
+    <Configuration Condition=" '$(Configuration)' == '' ">Debug</Configuration>
+    <Platform Condition=" '$(Platform)' == '' ">AnyCPU</Platform>
+    <ProductVersion>9.0.30729</ProductVersion>
+    <SchemaVersion>2.0</SchemaVersion>
+    <ProjectGuid>{886A98C5-37C0-4E8B-885E-30C1D2F98B47}</ProjectGuid>
+    <OutputType>Library</OutputType>
+    <AppDesignerFolder>Properties</AppDesignerFolder>
+    <RootNamespace>Svg</RootNamespace>
+    <AssemblyName>Svg</AssemblyName>
+    <RunPostBuildEvent>OnOutputUpdated</RunPostBuildEvent>
+    <FileUpgradeFlags>
+    </FileUpgradeFlags>
+    <OldToolsVersion>3.5</OldToolsVersion>
+    <UpgradeBackupLocation>
+    </UpgradeBackupLocation>
+    <TargetFrameworkVersion>v4.0</TargetFrameworkVersion>
+    <IsWebBootstrapper>false</IsWebBootstrapper>
+    <SccProjectName>
+    </SccProjectName>
+    <SccLocalPath>
+    </SccLocalPath>
+    <SccAuxPath>
+    </SccAuxPath>
+    <SccProvider>
+    </SccProvider>
+    <PublishUrl>publish\</PublishUrl>
+    <Install>true</Install>
+    <InstallFrom>Disk</InstallFrom>
+    <UpdateEnabled>false</UpdateEnabled>
+    <UpdateMode>Foreground</UpdateMode>
+    <UpdateInterval>7</UpdateInterval>
+    <UpdateIntervalUnits>Days</UpdateIntervalUnits>
+    <UpdatePeriodically>false</UpdatePeriodically>
+    <UpdateRequired>false</UpdateRequired>
+    <MapFileExtensions>true</MapFileExtensions>
+    <ApplicationRevision>0</ApplicationRevision>
+    <ApplicationVersion>1.0.0.%2a</ApplicationVersion>
+    <UseApplicationTrust>false</UseApplicationTrust>
+    <BootstrapperEnabled>true</BootstrapperEnabled>
+    <TargetFrameworkProfile />
+    <AllowUnsafeBlocks>False</AllowUnsafeBlocks>
+    <NoStdLib>False</NoStdLib>
+    <TreatWarningsAsErrors>False</TreatWarningsAsErrors>
+    <NoWin32Manifest>False</NoWin32Manifest>
+    <DelaySign>False</DelaySign>
+    <AssemblyOriginatorKeyMode>File</AssemblyOriginatorKeyMode>
+    <IntermediateOutputPath>obj\$(Configuration)\</IntermediateOutputPath>
+  </PropertyGroup>
+  <PropertyGroup Condition=" '$(Configuration)|$(Platform)' == 'Debug|AnyCPU' ">
+    <DebugType>Full</DebugType>
+    <Optimize>false</Optimize>
+    <OutputPath>..\..\vvvv\public\common\src\thirdparty\</OutputPath>
+    <DefineConstants>TRACE;DEBUG;REFLECTION</DefineConstants>
+    <ErrorReport>prompt</ErrorReport>
+    <WarningLevel>4</WarningLevel>
+    <CodeAnalysisRuleSet>AllRules.ruleset</CodeAnalysisRuleSet>
+    <DebugSymbols>true</DebugSymbols>
+    <DocumentationFile>
+    </DocumentationFile>
+    <TreatWarningsAsErrors>true</TreatWarningsAsErrors>
+  </PropertyGroup>
+  <PropertyGroup Condition=" '$(Configuration)|$(Platform)' == 'Release|AnyCPU' ">
+    <DebugType>PdbOnly</DebugType>
+    <Optimize>True</Optimize>
+    <OutputPath>bin\Release\</OutputPath>
+    <DefineConstants>TRACE</DefineConstants>
+    <ErrorReport>prompt</ErrorReport>
+    <WarningLevel>4</WarningLevel>
+    <CodeAnalysisRules>
+    </CodeAnalysisRules>
+    <CodeAnalysisRuleSet>AllRules.ruleset</CodeAnalysisRuleSet>
+    <DebugSymbols>false</DebugSymbols>
+    <DocumentationFile>bin\Release\Svg.XML</DocumentationFile>
+  </PropertyGroup>
+  <PropertyGroup>
+    <SignAssembly>True</SignAssembly>
+  </PropertyGroup>
+  <PropertyGroup>
+    <AssemblyOriginatorKeyFile>svgkey.snk</AssemblyOriginatorKeyFile>
+  </PropertyGroup>
+  <ItemGroup>
+    <Reference Include="System" />
+    <Reference Include="System.Drawing" />
+    <Reference Include="System.Web" />
+    <Reference Include="System.Xml" />
+  </ItemGroup>
+  <ItemGroup>
+    <Compile Include="Basic Shapes\SvgImage.cs" />
+    <Compile Include="Basic Shapes\SvgVisualElement.cs" />
+    <Compile Include="Basic Shapes\SvgCircle.cs" />
+    <Compile Include="Basic Shapes\SvgEllipse.cs" />
+    <Compile Include="Basic Shapes\SvgLine.cs" />
+    <Compile Include="Basic Shapes\SvgPolygon.cs" />
+    <Compile Include="Basic Shapes\SvgPolyline.cs" />
+    <Compile Include="Clipping and Masking\ISvgClipable.cs" />
+    <Compile Include="Clipping and Masking\SvgClipRule.cs" />
+    <Compile Include="Clipping and Masking\SvgClipPath.cs" />
+    <Compile Include="Clipping and Masking\SvgMask.cs" />
+    <Compile Include="DataTypes\SvgAspectRatioConverter.cs" />
+    <Compile Include="DataTypes\SvgFontStyle.cs" />
+    <Compile Include="DataTypes\SvgFontVariant.cs" />
+    <Compile Include="DataTypes\SvgMarkerUnits.cs" />
+    <Compile Include="DataTypes\SvgOrient.cs" />
+    <Compile Include="DataTypes\ISvgViewPort.cs" />
+    <Compile Include="DataTypes\SvgAspectRatio.cs" />
+    <Compile Include="DataTypes\SvgColourInterpolation.cs" />
+    <Compile Include="DataTypes\SvgElementStyle.cs" />
+    <Compile Include="DataTypes\SvgCoordinateUnits.cs" />
+    <Compile Include="DataTypes\SvgFontWeight.cs" />
+    <Compile Include="DataTypes\SvgOrientConverter.cs" />
+    <Compile Include="DataTypes\SvgOverflow.cs" />
+    <Compile Include="DataTypes\SvgUnitCollection.cs" />
+    <Compile Include="DataTypes\SvgViewBox.cs" />
+    <Compile Include="Document Structure\SvgSwitch.cs" />
+    <Compile Include="Document Structure\SvgTitle.cs" />
+    <Compile Include="Document Structure\SvgDocumentMetadata.cs" />
+    <Compile Include="Extensibility\SvgForeignObject.cs" />
+    <Compile Include="Extensions.cs" />
+    <Compile Include="Painting\ISvgBoundable.cs" />
+    <Compile Include="Painting\SvgDeferredPaintServer.cs" />
+    <Compile Include="Painting\ISvgBoundable.cs" />
+    <Compile Include="Painting\SvgMarker.cs" />
+    <Compile Include="Document Structure\SvgDefinitionList.cs" />
+    <Compile Include="Document Structure\SvgDescription.cs" />
+    <Compile Include="Document Structure\SvgFragment.cs" />
+    <Compile Include="Document Structure\SvgGroup.cs" />
+    <Compile Include="Document Structure\SvgUse.cs" />
+    <Compile Include="Filter Effects\feColourMatrix\SvgColourMatrix.cs" />
+    <Compile Include="Filter Effects\feColourMatrix\SvgColourMatrixType.cs" />
+    <Compile Include="Filter Effects\feGaussianBlur\RawBitmap.cs" />
+    <Compile Include="Filter Effects\feMerge\SvgMergeNode.cs" />
+    <Compile Include="Filter Effects\feOffset\SvgOffset.cs" />
+    <Compile Include="Filter Effects\ISvgFilterable.cs" />
+    <Compile Include="Filter Effects\SvgFilter.cs" />
+    <Compile Include="Filter Effects\SvgFilterPrimitive.cs" />
+    <Compile Include="Filter Effects\feGaussianBlur\SvgGaussianBlur.cs" />
+    <Compile Include="Filter Effects\feMerge\SvgMerge.cs" />
+    <Compile Include="Painting\EnumConverters.cs" />
+    <Compile Include="SvgContentNode.cs" />
+    <Compile Include="SvgDefinitionDefaults.cs" />
+    <Compile Include="NonSvgElement.cs" />
+    <Compile Include="SvgUnknownElement.cs" />
+    <Compile Include="SvgElementAttribute.cs" />
+    <Compile Include="SvgExtentions.cs" />
+    <Compile Include="SvgRenderer.cs" />
+    <Compile Include="Painting\SvgColourConverter.cs" />
+    <Compile Include="Painting\SvgGradientSpreadMethod.cs" />
+    <Compile Include="SvgDtdResolver.cs" />
+    <Compile Include="Exceptions\SvgException.cs" />
+    <Compile Include="Painting\SvgFillRule.cs" />
+    <Compile Include="Painting\SvgGradientServer.cs" />
+    <Compile Include="Painting\SvgGradientStop.cs" />
+    <Compile Include="Painting\ISvgStylable.cs" />
+    <Compile Include="Painting\SvgColourServer.cs" />
+    <Compile Include="Painting\SvgLinearGradientServer.cs" />
+    <Compile Include="Painting\SvgPaintServer.cs" />
+    <Compile Include="Painting\SvgPaintServerFactory.cs" />
+    <Compile Include="Painting\SvgPatternServer.cs" />
+    <Compile Include="Painting\SvgRadialGradientServer.cs" />
+    <Compile Include="Painting\SvgStrokeLineCap.cs" />
+    <Compile Include="Painting\SvgStrokeLineJoin.cs" />
+    <Compile Include="Basic Shapes\SvgVisualElementStyle.cs" />
+    <Compile Include="Paths\SvgArcSegment.cs" />
+    <Compile Include="Paths\SvgClosePathSegment.cs" />
+    <Compile Include="Paths\SvgCubicCurveSegment.cs" />
+    <Compile Include="Paths\SvgLineSegment.cs" />
+    <Compile Include="Paths\SvgMoveToSegment.cs" />
+    <Compile Include="Paths\SvgPath.cs" />
+    <Compile Include="Basic Shapes\SvgRectangle.cs" />
+    <Compile Include="Paths\SvgPathSegment.cs" />
+    <Compile Include="Paths\SvgPathSegmentList.cs" />
+    <Compile Include="Paths\SvgQuadraticCurveSegment.cs" />
+    <Compile Include="Properties\AssemblyInfo.cs" />
+    <Compile Include="SvgDocument.cs" />
+    <Compile Include="SvgAttributeAttribute.cs" />
+    <Compile Include="SvgAttributeCollection.cs" />
+    <Compile Include="SvgElement.cs" />
+    <Compile Include="SvgElementCollection.cs" />
+    <Compile Include="SvgElementFactory.cs" />
+    <Compile Include="Paths\SvgPathBuilder.cs" />
+    <Compile Include="DataTypes\SvgPoint.cs" />
+    <Compile Include="SvgElementIdManager.cs" />
+    <Compile Include="DataTypes\SvgUnit.cs" />
+    <Compile Include="DataTypes\SvgUnitConverter.cs" />
+    <Compile Include="SvgTextReader.cs" />
+    <Compile Include="Text\SvgText.cs" />
+    <Compile Include="Text\SvgTextBase.cs" />
+    <Compile Include="Text\SvgTextAnchor.cs" />
+    <Compile Include="Text\SvgTextSpan.cs" />
+    <Compile Include="Transforms\ISvgTransformable.cs" />
+    <Compile Include="Transforms\SvgMatrix.cs" />
+    <Compile Include="Transforms\SvgRotate.cs" />
+    <Compile Include="Transforms\SvgScale.cs" />
+    <Compile Include="Transforms\SvgShear.cs" />
+    <Compile Include="Transforms\SvgSkew.cs" />
+    <Compile Include="Transforms\SvgTransform.cs" />
+    <Compile Include="Transforms\SvgTransformCollection.cs" />
+    <Compile Include="Transforms\SvgTransformConverter.cs" />
+    <Compile Include="Transforms\SvgTranslate.cs" />
+    <Compile Include="Web\SvgHandler.cs" />
+  </ItemGroup>
+  <ItemGroup>
+    <BootstrapperPackage Include="Microsoft.Net.Client.3.5">
+      <Visible>False</Visible>
+      <ProductName>.NET Framework 3.5 SP1 Client Profile</ProductName>
+      <Install>false</Install>
+    </BootstrapperPackage>
+    <BootstrapperPackage Include="Microsoft.Net.Framework.2.0">
+      <Visible>False</Visible>
+      <ProductName>.NET Framework 2.0 %28x86%29</ProductName>
+      <Install>true</Install>
+    </BootstrapperPackage>
+    <BootstrapperPackage Include="Microsoft.Net.Framework.3.0">
+      <Visible>False</Visible>
+      <ProductName>.NET Framework 3.0 %28x86%29</ProductName>
+      <Install>false</Install>
+    </BootstrapperPackage>
+    <BootstrapperPackage Include="Microsoft.Net.Framework.3.5">
+      <Visible>False</Visible>
+      <ProductName>.NET Framework 3.5</ProductName>
+      <Install>false</Install>
+    </BootstrapperPackage>
+    <BootstrapperPackage Include="Microsoft.Net.Framework.3.5.SP1">
+      <Visible>False</Visible>
+      <ProductName>.NET Framework 3.5 SP1</ProductName>
+      <Install>false</Install>
+    </BootstrapperPackage>
+  </ItemGroup>
+  <ItemGroup>
+    <EmbeddedResource Include="Resources\svg11.dtd" />
+  </ItemGroup>
+  <ItemGroup>
+    <Folder Include="Web\Resources\" />
+  </ItemGroup>
+  <ItemGroup>
+    <None Include="Basic Shapes\DOM.cd" />
+    <None Include="svgkey.snk" />
+  </ItemGroup>
+  <Import Project="$(MSBuildBinPath)\Microsoft.CSharp.targets" />
+  <!-- To modify your build process, add your task inside one of the targets below and uncomment it. 
+       Other similar extension points exist, see Microsoft.Common.targets.
+  <Target Name="BeforeBuild">
+  </Target>
+  <Target Name="AfterBuild">
+  </Target>
+  -->
+  <PropertyGroup>
+    <PostBuildEvent>
+    </PostBuildEvent>
+  </PropertyGroup>
+  <PropertyGroup Condition=" '$(Platform)' == 'AnyCPU' ">
+    <RegisterForComInterop>False</RegisterForComInterop>
+    <GenerateSerializationAssemblies>Auto</GenerateSerializationAssemblies>
+    <BaseAddress>4194304</BaseAddress>
+    <PlatformTarget>AnyCPU</PlatformTarget>
+    <FileAlignment>4096</FileAlignment>
+  </PropertyGroup>
+  <PropertyGroup Condition=" '$(Configuration)' == 'Debug' ">
+    <CheckForOverflowUnderflow>False</CheckForOverflowUnderflow>
+  </PropertyGroup>
+  <PropertyGroup Condition=" '$(Configuration)' == 'Release' ">
+    <CheckForOverflowUnderflow>False</CheckForOverflowUnderflow>
+    <BaseIntermediateOutputPath>obj\</BaseIntermediateOutputPath>
+  </PropertyGroup>
 </Project>