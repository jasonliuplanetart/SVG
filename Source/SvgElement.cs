using System;
using System.Collections.Generic;
using System.ComponentModel;
using System.Drawing;
using System.Drawing.Drawing2D;
using System.Xml;
using System.Linq;
using Svg.Transforms;
using System.Reflection;
using System.Threading;
using System.Globalization;

namespace Svg
{
    /// <summary>
    /// The base class of which all SVG elements are derived from.
    /// </summary>
    public abstract class SvgElement : ISvgElement, ISvgTransformable, ICloneable, ISvgNode
    {
        //optimization
        protected class PropertyAttributeTuple
        {
            public PropertyDescriptor Property;
            public SvgAttributeAttribute Attribute;
        }

        protected class EventAttributeTuple
        {
            public FieldInfo Event;
            public SvgAttributeAttribute Attribute;
        }

        //reflection cache
        private IEnumerable<PropertyAttributeTuple> _svgPropertyAttributes;
        private IEnumerable<EventAttributeTuple> _svgEventAttributes;

        internal SvgElement _parent;
        private string _elementName;
        private SvgAttributeCollection _attributes;
        private EventHandlerList _eventHandlers;
        private SvgElementCollection _children;
        private static readonly object _loadEventKey = new object();
        private Matrix _graphicsMatrix;
        private SvgCustomAttributeCollection _customAttributes;
        private List<ISvgNode> _nodes = new List<ISvgNode>();

        /// <summary>
        /// Gets the name of the element.
        /// </summary>
        protected internal string ElementName
        {
            get
            {
                if (string.IsNullOrEmpty(this._elementName))
                {
                    var attr = TypeDescriptor.GetAttributes(this).OfType<SvgElementAttribute>().SingleOrDefault();

                    if (attr != null)
                    {
                        this._elementName = attr.ElementName;
                    }
                }

                return this._elementName;
            }
            internal set { this._elementName = value; }
        }

        /// <summary>
        /// Gets or sets the content of the element.
        /// </summary>
        private string _content;
        public virtual string Content
        {
            get
            {
            	return _content;
            }
            set
            {
            	if(_content != null)
            	{
            		var oldVal = _content;
            		_content = value;
            		if(_content != oldVal)
            			OnContentChanged(new ContentEventArgs{ Content = value });
            	}
            	else
            	{
            		_content = value;
            		OnContentChanged(new ContentEventArgs{ Content = value });
            	}
            }
        }

        /// <summary>
        /// Gets an <see cref="EventHandlerList"/> of all events belonging to the element.
        /// </summary>
        protected virtual EventHandlerList Events
        {
            get { return this._eventHandlers; }
        }

        /// <summary>
        /// Occurs when the element is loaded.
        /// </summary>
        public event EventHandler Load
        {
            add { this.Events.AddHandler(_loadEventKey, value); }
            remove { this.Events.RemoveHandler(_loadEventKey, value); }
        }

        /// <summary>
        /// Gets a collection of all child <see cref="SvgElements"/>.
        /// </summary>
        public virtual SvgElementCollection Children
        {
            get { return this._children; }
        }

<<<<<<< HEAD
        public IList<ISvgNode> Nodes
        {
            get { return this._nodes; }
        }

        public IEnumerable<SvgElement> Descendants()
        {
            return this.AsEnumerable().Descendants();
        }
        private IEnumerable<SvgElement> AsEnumerable()
        {
            yield return this;
        }

=======
>>>>>>> ba8a9744
        /// <summary>
        /// Gets a value to determine whether the element has children.
        /// </summary>
        public virtual bool HasChildren()
        {
            return (this.Children.Count > 0);
        }

        /// <summary>
        /// Gets the parent <see cref="SvgElement"/>.
        /// </summary>
        /// <value>An <see cref="SvgElement"/> if one exists; otherwise null.</value>
        public virtual SvgElement Parent
        {
            get { return this._parent; }
        }

        public IEnumerable<SvgElement> Parents
        {
            get
            {
                var curr = this;
                while (curr.Parent != null)
                {
                    curr = curr.Parent;
                    yield return curr;
                }
            }
        }
        public IEnumerable<SvgElement> ParentsAndSelf
        {
            get
            {
                var curr = this;
                yield return curr;
                while (curr.Parent != null)
                {
                    curr = curr.Parent;
                    yield return curr;
                }
            }
        }

        /// <summary>
        /// Gets the owner <see cref="SvgDocument"/>.
        /// </summary>
        public virtual SvgDocument OwnerDocument
        {
        	get
        	{
        		if (this is SvgDocument)
        		{
        			return this as SvgDocument;
        		}
        		else
        		{
        			if(this.Parent != null)
        				return Parent.OwnerDocument;
        			else
        				return null;
        		}
        	}
        }

        /// <summary>
        /// Gets a collection of element attributes.
        /// </summary>
        protected internal virtual SvgAttributeCollection Attributes
        {
            get
            {
                if (this._attributes == null)
                {
                    this._attributes = new SvgAttributeCollection(this);
                }

                return this._attributes;
            }
        }

        /// <summary>
        /// Gets a collection of custom attributes
        /// </summary>
        public SvgCustomAttributeCollection CustomAttributes
        {
            get { return this._customAttributes; }
        }

        /// <summary>
        /// Applies the required transforms to <see cref="SvgRenderer"/>.
        /// </summary>
        /// <param name="renderer">The <see cref="SvgRenderer"/> to be transformed.</param>
        protected internal virtual void PushTransforms(SvgRenderer renderer)
        {
            _graphicsMatrix = renderer.Transform;

            // Return if there are no transforms
            if (this.Transforms == null || this.Transforms.Count == 0)
            {
                return;
            }

            Matrix transformMatrix = renderer.Transform;

            foreach (SvgTransform transformation in this.Transforms)
            {
                transformMatrix.Multiply(transformation.Matrix);
            }

            renderer.Transform = transformMatrix;
        }

        /// <summary>
        /// Removes any previously applied transforms from the specified <see cref="SvgRenderer"/>.
        /// </summary>
        /// <param name="renderer">The <see cref="SvgRenderer"/> that should have transforms removed.</param>
        protected internal virtual void PopTransforms(SvgRenderer renderer)
        {
            renderer.Transform = _graphicsMatrix;
            _graphicsMatrix = null;
        }

        /// <summary>
        /// Applies the required transforms to <see cref="SvgRenderer"/>.
        /// </summary>
        /// <param name="renderer">The <see cref="SvgRenderer"/> to be transformed.</param>
        void ISvgTransformable.PushTransforms(SvgRenderer renderer)
        {
            this.PushTransforms(renderer);
        }

        /// <summary>
        /// Removes any previously applied transforms from the specified <see cref="SvgRenderer"/>.
        /// </summary>
        /// <param name="renderer">The <see cref="SvgRenderer"/> that should have transforms removed.</param>
        void ISvgTransformable.PopTransforms(SvgRenderer renderer)
        {
            this.PopTransforms(renderer);
        }

        /// <summary>
        /// Gets or sets the element transforms.
        /// </summary>
        /// <value>The transforms.</value>
        [SvgAttribute("transform")]
        public SvgTransformCollection Transforms
        {
            get { return (this.Attributes.GetAttribute<SvgTransformCollection>("transform")); }
            set 
            { 
            	var old = this.Transforms;
            	if(old != null)
            		old.TransformChanged -= Attributes_AttributeChanged;
            	value.TransformChanged += Attributes_AttributeChanged;
            	this.Attributes["transform"] = value; 
            }
        }

        /// <summary>
        /// Gets or sets the ID of the element.
        /// </summary>
        /// <exception cref="SvgException">The ID is already used within the <see cref="SvgDocument"/>.</exception>
        [SvgAttribute("id")]
        public string ID
        {
            get { return this.Attributes.GetAttribute<string>("id"); }
            set
            {
                SetAndForceUniqueID(value, false);
            }
        }

        public void SetAndForceUniqueID(string value, bool autoForceUniqueID = true, Action<SvgElement, string, string> logElementOldIDNewID = null)
        {
            // Don't do anything if it hasn't changed
            if (string.Compare(this.ID, value) == 0)
            {
                return;
            }

            if (this.OwnerDocument != null)
            {
                this.OwnerDocument.IdManager.Remove(this);
            }

            this.Attributes["id"] = value;

            if (this.OwnerDocument != null)
            {
                this.OwnerDocument.IdManager.AddAndForceUniqueID(this, null, autoForceUniqueID, logElementOldIDNewID);
            }
        }

        /// <summary>
        /// Only used by the ID Manager
        /// </summary>
        /// <param name="newID"></param>
        internal void ForceUniqueID(string newID)
        {
            this.Attributes["id"] = newID;
        }

        /// <summary>
        /// Called by the underlying <see cref="SvgElement"/> when an element has been added to the
        /// <see cref="Children"/> collection.
        /// </summary>
        /// <param name="child">The <see cref="SvgElement"/> that has been added.</param>
        /// <param name="index">An <see cref="int"/> representing the index where the element was added to the collection.</param>
        protected virtual void AddElement(SvgElement child, int index)
        {
        }
        
        /// <summary>
        /// Fired when an Element was added to the children of this Element
        /// </summary>
		public event EventHandler<ChildAddedEventArgs> ChildAdded;

        /// <summary>
        /// Calls the <see cref="AddElement"/> method with the specified parameters.
        /// </summary>
        /// <param name="child">The <see cref="SvgElement"/> that has been added.</param>
        /// <param name="index">An <see cref="int"/> representing the index where the element was added to the collection.</param>
        internal void OnElementAdded(SvgElement child, int index)
        {
            this.AddElement(child, index);
            SvgElement sibling = null;
            if(index < (Children.Count - 1))
            {
            	sibling = Children[index + 1];
            }
            var handler = ChildAdded;
            if(handler != null)
            {
            	handler(this, new ChildAddedEventArgs { NewChild = child, BeforeSibling = sibling });
            }
        }

        /// <summary>
        /// Called by the underlying <see cref="SvgElement"/> when an element has been removed from the
        /// <see cref="Children"/> collection.
        /// </summary>
        /// <param name="child">The <see cref="SvgElement"/> that has been removed.</param>
        protected virtual void RemoveElement(SvgElement child)
        {
        }

        /// <summary>
        /// Calls the <see cref="RemoveElement"/> method with the specified <see cref="SvgElement"/> as the parameter.
        /// </summary>
        /// <param name="child">The <see cref="SvgElement"/> that has been removed.</param>
        internal void OnElementRemoved(SvgElement child)
        {
            this.RemoveElement(child);
        }

        /// <summary>
        /// Initializes a new instance of the <see cref="SvgElement"/> class.
        /// </summary>
        public SvgElement()
        {
            this._children = new SvgElementCollection(this);
            this._eventHandlers = new EventHandlerList();
            this._elementName = string.Empty;
            this._customAttributes = new SvgCustomAttributeCollection(this);
            
            Transforms = new SvgTransformCollection();
            
            //subscribe to attribute events
            Attributes.AttributeChanged += Attributes_AttributeChanged;
            CustomAttributes.AttributeChanged += Attributes_AttributeChanged;

            //find svg attribute descriptions
            _svgPropertyAttributes = from PropertyDescriptor a in TypeDescriptor.GetProperties(this)
                            let attribute = a.Attributes[typeof(SvgAttributeAttribute)] as SvgAttributeAttribute
                            where attribute != null
                            select new PropertyAttributeTuple { Property = a, Attribute = attribute };

            _svgEventAttributes = from EventDescriptor a in TypeDescriptor.GetEvents(this)
                            let attribute = a.Attributes[typeof(SvgAttributeAttribute)] as SvgAttributeAttribute
                            where attribute != null
                            select new EventAttributeTuple { Event = a.ComponentType.GetField(a.Name, BindingFlags.Instance | BindingFlags.NonPublic), Attribute = attribute };

        }

        //dispatch attribute event
        void Attributes_AttributeChanged(object sender, AttributeEventArgs e)
        {
        	OnAttributeChanged(e);
        }

		public virtual void InitialiseFromXML(XmlTextReader reader, SvgDocument document)
		{
            throw new NotImplementedException();
		}


        /// <summary>
        /// Renders this element to the <see cref="SvgRenderer"/>.
        /// </summary>
        /// <param name="renderer">The <see cref="SvgRenderer"/> that the element should use to render itself.</param>
        public void RenderElement(SvgRenderer renderer)
        {
            this.Render(renderer);
        }

        public void WriteElement(XmlTextWriter writer)
        {
            //Save previous culture and switch to invariant for writing
            var previousCulture = Thread.CurrentThread.CurrentCulture;
            Thread.CurrentThread.CurrentCulture = CultureInfo.InvariantCulture;

            this.Write(writer);

            //Switch culture back
            Thread.CurrentThread.CurrentCulture = previousCulture;
        }

        protected virtual void WriteStartElement(XmlTextWriter writer)
        {
            if (this.ElementName != String.Empty)
            {
                writer.WriteStartElement(this.ElementName);
                if (this.ElementName == "svg")
                {
					foreach (var ns in SvgAttributeAttribute.Namespaces)
					{
						if (string.IsNullOrEmpty(ns.Key))
							writer.WriteAttributeString("xmlns", ns.Value);
						else
							writer.WriteAttributeString("xmlns:" + ns.Key, ns.Value);
					}
					writer.WriteAttributeString("version", "1.1");
				}
            }
            this.WriteAttributes(writer);
        }

        protected virtual void WriteEndElement(XmlTextWriter writer)
        {
            if (this.ElementName != String.Empty)
            {
                writer.WriteEndElement();
            }
        }

        protected virtual void WriteAttributes(XmlTextWriter writer)
        {
            //properties
            foreach (var attr in _svgPropertyAttributes)
            {
                if (attr.Property.Converter.CanConvertTo(typeof(string)))
                {
                    object propertyValue = attr.Property.GetValue(this);

                    var forceWrite = false;
                    if ((attr.Attribute.Name == "fill") && (Parent != null))
                    {
                    	if(propertyValue == SvgColourServer.NotSet) continue;
                    	
                        object parentValue;
                        if (TryResolveParentAttributeValue(attr.Attribute.Name, out parentValue))
                        {
                            if ((parentValue == propertyValue) 
                                || ((parentValue != null) &&  parentValue.Equals(propertyValue)))
                                continue;
                            
                            forceWrite = true;
                        }
                    }

                    if (propertyValue != null)
                    {
                        var type = propertyValue.GetType();
                        string value = (string)attr.Property.Converter.ConvertTo(propertyValue, typeof(string));

                        if (!SvgDefaults.IsDefault(attr.Attribute.Name, value) || forceWrite)
                        {
                            writer.WriteAttributeString(attr.Attribute.NamespaceAndName, value);
                        }
                    }
                    else if(attr.Attribute.Name == "fill") //if fill equals null, write 'none'
                    {
                        string value = (string)attr.Property.Converter.ConvertTo(propertyValue, typeof(string));
                        writer.WriteAttributeString(attr.Attribute.NamespaceAndName, value);
                    }
                }
            }

            
            //events
            if(AutoPublishEvents)
            {
	            foreach (var attr in _svgEventAttributes)
	            {
	                var evt = attr.Event.GetValue(this);
	                
	                //if someone has registered publish the attribute
	                if (evt != null && !string.IsNullOrEmpty(this.ID))
	                {
	                    writer.WriteAttributeString(attr.Attribute.Name, this.ID + "/" + attr.Attribute.Name);
	                }
	            }
            }

            //add the custom attributes
            foreach (var item in this._customAttributes)
            {
                writer.WriteAttributeString(item.Key, item.Value);
            }
        }
        
        public bool AutoPublishEvents = true;

        private bool TryResolveParentAttributeValue(string attributeKey, out object parentAttributeValue)
        {
            parentAttributeValue = null;

            //attributeKey = char.ToUpper(attributeKey[0]) + attributeKey.Substring(1);

            var currentParent = Parent;
            var resolved = false;
            while (currentParent != null)
            {
                if (currentParent.Attributes.ContainsKey(attributeKey))
                {
                    resolved = true;
                    parentAttributeValue = currentParent.Attributes[attributeKey];
                    if (parentAttributeValue != null)
                        break;
                }
                currentParent = currentParent.Parent;
            }

            return resolved;
        }

        protected virtual void Write(XmlTextWriter writer)
        {
            if (this.ElementName != String.Empty)
            {
                this.WriteStartElement(writer);
                this.WriteChildren(writer);
                this.WriteEndElement(writer);
            }
        }

        protected virtual void WriteChildren(XmlTextWriter writer)
        {
            //write the content
            if(!String.IsNullOrEmpty(this.Content))
                writer.WriteString(this.Content);

            //write all children
            foreach (SvgElement child in this.Children)
            {
                child.Write(writer);
            }
        }

        /// <summary>
        /// Renders the <see cref="SvgElement"/> and contents to the specified <see cref="SvgRenderer"/> object.
        /// </summary>
        /// <param name="renderer">The <see cref="SvgRenderer"/> object to render to.</param>
        protected virtual void Render(SvgRenderer renderer)
        {
            this.PushTransforms(renderer);
            this.RenderChildren(renderer);
            this.PopTransforms(renderer);
        }

        /// <summary>
        /// Renders the children of this <see cref="SvgElement"/>.
        /// </summary>
        /// <param name="renderer">The <see cref="SvgRenderer"/> to render the child <see cref="SvgElement"/>s to.</param>
        protected virtual void RenderChildren(SvgRenderer renderer)
        {
            foreach (SvgElement element in this.Children)
            {
                element.Render(renderer);
            }
        }

        /// <summary>
        /// Renders the <see cref="SvgElement"/> and contents to the specified <see cref="SvgRenderer"/> object.
        /// </summary>
        /// <param name="renderer">The <see cref="SvgRenderer"/> object to render to.</param>
        void ISvgElement.Render(SvgRenderer renderer)
        {
            this.Render(renderer);
        }
        
        /// <summary>
        /// Recursive method to add up the paths of all children
        /// </summary>
        /// <param name="elem"></param>
        /// <param name="path"></param>
        protected void AddPaths(SvgElement elem, GraphicsPath path)
        {
        	foreach(var child in elem.Children)
        	{
        		if (child is SvgVisualElement)
        		{
        			if(!(child is SvgGroup))
        			{
        				var childPath = ((SvgVisualElement)child).Path;
        				
        				if (childPath != null)
        				{
        					childPath = (GraphicsPath)childPath.Clone();
        					if(child.Transforms != null)
        						childPath.Transform(child.Transforms.GetMatrix());

                            if (childPath.PointCount > 0) path.AddPath(childPath, false);
        				}
        			}
        		}
        			
        		AddPaths(child, path);
        	}
        }
        
        /// <summary>
        /// Recursive method to add up the paths of all children
        /// </summary>
        /// <param name="elem"></param>
        /// <param name="path"></param>
        protected GraphicsPath GetPaths(SvgElement elem)
        {
        	var ret = new GraphicsPath();
        	
        	foreach(var child in elem.Children)
        	{
        		if (child is SvgVisualElement)
        		{
        			if(!(child is SvgGroup))
        			{
        				var childPath = ((SvgVisualElement)child).Path;
        				
        				if (childPath != null)
        				{
        					childPath = (GraphicsPath)childPath.Clone();
        					if(child.Transforms != null)
        						childPath.Transform(child.Transforms.GetMatrix());
        					
        					ret.AddPath(childPath, false);
        				}
        			}
        			else
        			{
        				var childPath = GetPaths(child);
        				if(child.Transforms != null)
        					childPath.Transform(child.Transforms.GetMatrix());
        			}
        		}
        			
        	}
        	
        	return ret;
        }

        /// <summary>
        /// Creates a new object that is a copy of the current instance.
        /// </summary>
        /// <returns>
        /// A new object that is a copy of this instance.
        /// </returns>
        public virtual object Clone()
        {
            return this.MemberwiseClone();
        }

    	public abstract SvgElement DeepCopy();

		public virtual SvgElement DeepCopy<T>() where T : SvgElement, new()
		{
			var newObj = new T();
			newObj.ID = this.ID;
			newObj.Content = this.Content;
			newObj.ElementName = this.ElementName;
			
//			if (this.Parent != null)
	//			this.Parent.Children.Add(newObj);

			if (this.Transforms != null)
			{
				newObj.Transforms = this.Transforms.Clone() as SvgTransformCollection;
			}

			foreach (var child in this.Children)
			{
				newObj.Children.Add(child.DeepCopy());
			}
			
			foreach (var attr in this._svgEventAttributes)
			{
				var evt = attr.Event.GetValue(this);
				
				//if someone has registered also register here
				if (evt != null)
				{
					if(attr.Event.Name == "MouseDown")
						newObj.MouseDown += delegate {  };
					else if (attr.Event.Name == "MouseUp")
						newObj.MouseUp += delegate {  };
					else if (attr.Event.Name == "MouseOver")
						newObj.MouseOver += delegate {  };
					else if (attr.Event.Name == "MouseOut")
						newObj.MouseOut += delegate {  };
					else if (attr.Event.Name == "MouseMove")
						newObj.MouseMove += delegate {  };
					else if (attr.Event.Name == "MouseScroll")
						newObj.MouseScroll += delegate {  };
					else if (attr.Event.Name == "Click")
						newObj.Click += delegate {  };
					else if (attr.Event.Name == "Change") //text element
						(newObj as SvgText).Change += delegate {  };
				}
			}
			
			if(this._customAttributes.Count > 0)
			{
				foreach (var element in _customAttributes) 
				{
					newObj.CustomAttributes.Add(element.Key, element.Value);
				}
			}
				
			return newObj;
        }
		
		/// <summary>
        /// Fired when an Atrribute of this Element has changed
        /// </summary>
		public event EventHandler<AttributeEventArgs> AttributeChanged;
		
		protected void OnAttributeChanged(AttributeEventArgs args)
		{
			var handler = AttributeChanged;
			if(handler != null)
			{
				handler(this, args);
			}
		}
		
		/// <summary>
        /// Fired when an Atrribute of this Element has changed
        /// </summary>
		public event EventHandler<ContentEventArgs> ContentChanged;
		
		protected void OnContentChanged(ContentEventArgs args)
		{
			var handler = ContentChanged;
			if(handler != null)
			{
				handler(this, args);
			}
		}

        #region graphical EVENTS

        /*  
            	onfocusin = "<anything>"
            	onfocusout = "<anything>"
            	onactivate = "<anything>"
                onclick = "<anything>"
                onmousedown = "<anything>"
                onmouseup = "<anything>"
                onmouseover = "<anything>"
                onmousemove = "<anything>"
            	onmouseout = "<anything>" 
         */

        /// <summary>
        /// Use this method to provide your implementation ISvgEventCaller which can register Actions 
        /// and call them if one of the events occurs. Make sure, that your SvgElement has a unique ID.
        /// The SvgTextElement overwrites this and regsiters the Change event tor its text content.
        /// </summary>
        /// <param name="caller"></param>
        public virtual void RegisterEvents(ISvgEventCaller caller)
        {
            if (caller != null && !string.IsNullOrEmpty(this.ID))
            {
                var rpcID = this.ID + "/";

                caller.RegisterAction<float, float, int, int, bool, bool, bool, string>(rpcID + "onclick", CreateMouseEventAction(RaiseMouseClick));
                caller.RegisterAction<float, float, int, int, bool, bool, bool, string>(rpcID + "onmousedown", CreateMouseEventAction(RaiseMouseDown));
                caller.RegisterAction<float, float, int, int, bool, bool, bool, string>(rpcID + "onmouseup", CreateMouseEventAction(RaiseMouseUp));
                caller.RegisterAction<float, float, int, int, bool, bool, bool, string>(rpcID + "onmousemove", CreateMouseEventAction(RaiseMouseMove));
                caller.RegisterAction<float, float, int, int, bool, bool, bool, string>(rpcID + "onmouseover", CreateMouseEventAction(RaiseMouseOver));
                caller.RegisterAction<float, float, int, int, bool, bool, bool, string>(rpcID + "onmouseout", CreateMouseEventAction(RaiseMouseOut));
                caller.RegisterAction<int, bool, bool, bool, string>(rpcID + "onmousescroll", OnMouseScroll);
            }
        }
        
        /// <summary>
        /// Use this method to provide your implementation ISvgEventCaller to unregister Actions
        /// </summary>
        /// <param name="caller"></param>
        public virtual void UnregisterEvents(ISvgEventCaller caller)
        {
        	if (caller != null && !string.IsNullOrEmpty(this.ID))
        	{
        		var rpcID = this.ID + "/";

        		caller.UnregisterAction(rpcID + "onclick");
        		caller.UnregisterAction(rpcID + "onmousedown");
        		caller.UnregisterAction(rpcID + "onmouseup");
        		caller.UnregisterAction(rpcID + "onmousemove");
        		caller.UnregisterAction(rpcID + "onmousescroll");
        		caller.UnregisterAction(rpcID + "onmouseover");
        		caller.UnregisterAction(rpcID + "onmouseout");
        	}
        }

        [SvgAttribute("onclick")]
        public event EventHandler<MouseArg> Click;

        [SvgAttribute("onmousedown")]
        public event EventHandler<MouseArg> MouseDown;

        [SvgAttribute("onmouseup")]
        public event EventHandler<MouseArg> MouseUp;
        
        [SvgAttribute("onmousemove")]
        public event EventHandler<MouseArg> MouseMove;

        [SvgAttribute("onmousescroll")]
        public event EventHandler<MouseScrollArg> MouseScroll;
        
        [SvgAttribute("onmouseover")]
        public event EventHandler<MouseArg> MouseOver;

        [SvgAttribute("onmouseout")]
        public event EventHandler<MouseArg> MouseOut;
        
<<<<<<< HEAD
#if Net4
=======
>>>>>>> ba8a9744
        protected Action<float, float, int, int, bool, bool, bool, string> CreateMouseEventAction(Action<object, MouseArg> eventRaiser)
        {
        	return (x, y, button, clickCount, altKey, shiftKey, ctrlKey, sessionID) =>
        		eventRaiser(this, new MouseArg { x = x, y = y, Button = button, ClickCount = clickCount, AltKey = altKey, ShiftKey = shiftKey, CtrlKey = ctrlKey, SessionID = sessionID });
        }
<<<<<<< HEAD
#endif

=======
        
>>>>>>> ba8a9744
        //click
        protected void RaiseMouseClick(object sender, MouseArg e)
        {
        	var handler = Click;
        	if (handler != null)
        	{
        		handler(sender, e);
            }
        }

        //down
        protected void RaiseMouseDown(object sender, MouseArg e)
        {
        	var handler = MouseDown;
            if (handler != null)
            {
                handler(sender, e);
            }
        }

        //up
        protected void RaiseMouseUp(object sender, MouseArg e)
        {
        	var handler = MouseUp;
            if (handler != null)
            {
                handler(sender, e);
            }
        }

        protected void RaiseMouseMove(object sender, MouseArg e)
        {
        	var handler = MouseMove;
            if (handler != null)
            {
                handler(sender, e);
            }
        }
        
        //over
        protected void RaiseMouseOver(object sender, MouseArg args)
        {
        	var handler = MouseOver;
            if (handler != null)
            {
                handler(sender, args);
            }
        }

        //out
        protected void RaiseMouseOut(object sender, MouseArg args)
        {
        	var handler = MouseOut;
            if (handler != null)
            {
                handler(sender, args);
            }
        }
        
        
        //scroll
        protected void OnMouseScroll(int scroll, bool ctrlKey, bool shiftKey, bool altKey, string sessionID)
        {
        	RaiseMouseScroll(this, new MouseScrollArg { Scroll = scroll, AltKey = altKey, ShiftKey = shiftKey, CtrlKey = ctrlKey, SessionID = sessionID});
        }
        
        protected void RaiseMouseScroll(object sender, MouseScrollArg e)
        {
        	var handler = MouseScroll;
            if (handler != null)
            {
                handler(sender, e);
            }
        }
        
        #endregion graphical EVENTS
    }
    
    public class SVGArg : EventArgs
    {
    	public string SessionID;
    }
    	
    
    /// <summary>
    /// Describes the Attribute which was set
    /// </summary>
    public class AttributeEventArgs : SVGArg
    {
    	public string Attribute;
    	public object Value;
    }
    
    /// <summary>
    /// Content of this whas was set
    /// </summary>
    public class ContentEventArgs : SVGArg
    {
    	public string Content;
    }
    
    /// <summary>
    /// Describes the Attribute which was set
    /// </summary>
    public class ChildAddedEventArgs : SVGArg
    {
    	public SvgElement NewChild;
    	public SvgElement BeforeSibling;
    }

    //deriving class registers event actions and calls the actions if the event occurs
    public interface ISvgEventCaller
    {
        void RegisterAction(string rpcID, Action action);
        void RegisterAction<T1>(string rpcID, Action<T1> action);
        void RegisterAction<T1, T2>(string rpcID, Action<T1, T2> action);
        void RegisterAction<T1, T2, T3>(string rpcID, Action<T1, T2, T3> action);
        void RegisterAction<T1, T2, T3, T4>(string rpcID, Action<T1, T2, T3, T4> action);
        void RegisterAction<T1, T2, T3, T4, T5>(string rpcID, Action<T1, T2, T3, T4, T5> action);
        void RegisterAction<T1, T2, T3, T4, T5, T6>(string rpcID, Action<T1, T2, T3, T4, T5, T6> action);
        void RegisterAction<T1, T2, T3, T4, T5, T6, T7>(string rpcID, Action<T1, T2, T3, T4, T5, T6, T7> action);
        void RegisterAction<T1, T2, T3, T4, T5, T6, T7, T8>(string rpcID, Action<T1, T2, T3, T4, T5, T6, T7, T8> action);
        void UnregisterAction(string rpcID);
    }

    /// <summary>
    /// Represents the state of the mouse at the moment the event occured.
    /// </summary>
    public class MouseArg : SVGArg
    {
        public float x;
        public float y;

        /// <summary>
        /// 1 = left, 2 = middle, 3 = right
        /// </summary>
        public int Button;
        
        /// <summary>
        /// Amount of mouse clicks, e.g. 2 for double click
        /// </summary>
        public int ClickCount = -1;
        
        /// <summary>
        /// Alt modifier key pressed
        /// </summary>
        public bool AltKey;
        
        /// <summary>
        /// Shift modifier key pressed
        /// </summary>
        public bool ShiftKey;
        
        /// <summary>
        /// Control modifier key pressed
        /// </summary>
        public bool CtrlKey;
    }
    
    /// <summary>
    /// Represents a string argument
    /// </summary>
    public class StringArg : SVGArg
    {
        public string s;
    }
    
    public class MouseScrollArg : SVGArg
    {
    	public int Scroll;
    	
    	/// <summary>
        /// Alt modifier key pressed
        /// </summary>
        public bool AltKey;
        
        /// <summary>
        /// Shift modifier key pressed
        /// </summary>
        public bool ShiftKey;
        
        /// <summary>
        /// Control modifier key pressed
        /// </summary>
        public bool CtrlKey;
    }

    public interface ISvgNode
    {
        string Content { get; }
    }

    internal interface ISvgElement
    {
		SvgElement Parent {get;}
		SvgElementCollection Children { get; }
        IList<ISvgNode> Nodes { get; }

        void Render(SvgRenderer renderer);
    }
}<|MERGE_RESOLUTION|>--- conflicted
+++ resolved
@@ -1,1088 +1,1082 @@
-using System;
-using System.Collections.Generic;
-using System.ComponentModel;
-using System.Drawing;
-using System.Drawing.Drawing2D;
-using System.Xml;
-using System.Linq;
-using Svg.Transforms;
-using System.Reflection;
-using System.Threading;
-using System.Globalization;
-
-namespace Svg
-{
-    /// <summary>
-    /// The base class of which all SVG elements are derived from.
-    /// </summary>
-    public abstract class SvgElement : ISvgElement, ISvgTransformable, ICloneable, ISvgNode
-    {
-        //optimization
-        protected class PropertyAttributeTuple
-        {
-            public PropertyDescriptor Property;
-            public SvgAttributeAttribute Attribute;
-        }
-
-        protected class EventAttributeTuple
-        {
-            public FieldInfo Event;
-            public SvgAttributeAttribute Attribute;
-        }
-
-        //reflection cache
-        private IEnumerable<PropertyAttributeTuple> _svgPropertyAttributes;
-        private IEnumerable<EventAttributeTuple> _svgEventAttributes;
-
-        internal SvgElement _parent;
-        private string _elementName;
-        private SvgAttributeCollection _attributes;
-        private EventHandlerList _eventHandlers;
-        private SvgElementCollection _children;
-        private static readonly object _loadEventKey = new object();
-        private Matrix _graphicsMatrix;
-        private SvgCustomAttributeCollection _customAttributes;
-        private List<ISvgNode> _nodes = new List<ISvgNode>();
-
-        /// <summary>
-        /// Gets the name of the element.
-        /// </summary>
-        protected internal string ElementName
-        {
-            get
-            {
-                if (string.IsNullOrEmpty(this._elementName))
-                {
-                    var attr = TypeDescriptor.GetAttributes(this).OfType<SvgElementAttribute>().SingleOrDefault();
-
-                    if (attr != null)
-                    {
-                        this._elementName = attr.ElementName;
-                    }
-                }
-
-                return this._elementName;
-            }
-            internal set { this._elementName = value; }
-        }
-
-        /// <summary>
-        /// Gets or sets the content of the element.
-        /// </summary>
-        private string _content;
-        public virtual string Content
-        {
-            get
-            {
-            	return _content;
-            }
-            set
-            {
-            	if(_content != null)
-            	{
-            		var oldVal = _content;
-            		_content = value;
-            		if(_content != oldVal)
-            			OnContentChanged(new ContentEventArgs{ Content = value });
-            	}
-            	else
-            	{
-            		_content = value;
-            		OnContentChanged(new ContentEventArgs{ Content = value });
-            	}
-            }
-        }
-
-        /// <summary>
-        /// Gets an <see cref="EventHandlerList"/> of all events belonging to the element.
-        /// </summary>
-        protected virtual EventHandlerList Events
-        {
-            get { return this._eventHandlers; }
-        }
-
-        /// <summary>
-        /// Occurs when the element is loaded.
-        /// </summary>
-        public event EventHandler Load
-        {
-            add { this.Events.AddHandler(_loadEventKey, value); }
-            remove { this.Events.RemoveHandler(_loadEventKey, value); }
-        }
-
-        /// <summary>
-        /// Gets a collection of all child <see cref="SvgElements"/>.
-        /// </summary>
-        public virtual SvgElementCollection Children
-        {
-            get { return this._children; }
-        }
-
-<<<<<<< HEAD
-        public IList<ISvgNode> Nodes
-        {
-            get { return this._nodes; }
-        }
-
-        public IEnumerable<SvgElement> Descendants()
-        {
-            return this.AsEnumerable().Descendants();
-        }
-        private IEnumerable<SvgElement> AsEnumerable()
-        {
-            yield return this;
-        }
-
-=======
->>>>>>> ba8a9744
-        /// <summary>
-        /// Gets a value to determine whether the element has children.
-        /// </summary>
-        public virtual bool HasChildren()
-        {
-            return (this.Children.Count > 0);
-        }
-
-        /// <summary>
-        /// Gets the parent <see cref="SvgElement"/>.
-        /// </summary>
-        /// <value>An <see cref="SvgElement"/> if one exists; otherwise null.</value>
-        public virtual SvgElement Parent
-        {
-            get { return this._parent; }
-        }
-
-        public IEnumerable<SvgElement> Parents
-        {
-            get
-            {
-                var curr = this;
-                while (curr.Parent != null)
-                {
-                    curr = curr.Parent;
-                    yield return curr;
-                }
-            }
-        }
-        public IEnumerable<SvgElement> ParentsAndSelf
-        {
-            get
-            {
-                var curr = this;
-                yield return curr;
-                while (curr.Parent != null)
-                {
-                    curr = curr.Parent;
-                    yield return curr;
-                }
-            }
-        }
-
-        /// <summary>
-        /// Gets the owner <see cref="SvgDocument"/>.
-        /// </summary>
-        public virtual SvgDocument OwnerDocument
-        {
-        	get
-        	{
-        		if (this is SvgDocument)
-        		{
-        			return this as SvgDocument;
-        		}
-        		else
-        		{
-        			if(this.Parent != null)
-        				return Parent.OwnerDocument;
-        			else
-        				return null;
-        		}
-        	}
-        }
-
-        /// <summary>
-        /// Gets a collection of element attributes.
-        /// </summary>
-        protected internal virtual SvgAttributeCollection Attributes
-        {
-            get
-            {
-                if (this._attributes == null)
-                {
-                    this._attributes = new SvgAttributeCollection(this);
-                }
-
-                return this._attributes;
-            }
-        }
-
-        /// <summary>
-        /// Gets a collection of custom attributes
-        /// </summary>
-        public SvgCustomAttributeCollection CustomAttributes
-        {
-            get { return this._customAttributes; }
-        }
-
-        /// <summary>
-        /// Applies the required transforms to <see cref="SvgRenderer"/>.
-        /// </summary>
-        /// <param name="renderer">The <see cref="SvgRenderer"/> to be transformed.</param>
-        protected internal virtual void PushTransforms(SvgRenderer renderer)
-        {
-            _graphicsMatrix = renderer.Transform;
-
-            // Return if there are no transforms
-            if (this.Transforms == null || this.Transforms.Count == 0)
-            {
-                return;
-            }
-
-            Matrix transformMatrix = renderer.Transform;
-
-            foreach (SvgTransform transformation in this.Transforms)
-            {
-                transformMatrix.Multiply(transformation.Matrix);
-            }
-
-            renderer.Transform = transformMatrix;
-        }
-
-        /// <summary>
-        /// Removes any previously applied transforms from the specified <see cref="SvgRenderer"/>.
-        /// </summary>
-        /// <param name="renderer">The <see cref="SvgRenderer"/> that should have transforms removed.</param>
-        protected internal virtual void PopTransforms(SvgRenderer renderer)
-        {
-            renderer.Transform = _graphicsMatrix;
-            _graphicsMatrix = null;
-        }
-
-        /// <summary>
-        /// Applies the required transforms to <see cref="SvgRenderer"/>.
-        /// </summary>
-        /// <param name="renderer">The <see cref="SvgRenderer"/> to be transformed.</param>
-        void ISvgTransformable.PushTransforms(SvgRenderer renderer)
-        {
-            this.PushTransforms(renderer);
-        }
-
-        /// <summary>
-        /// Removes any previously applied transforms from the specified <see cref="SvgRenderer"/>.
-        /// </summary>
-        /// <param name="renderer">The <see cref="SvgRenderer"/> that should have transforms removed.</param>
-        void ISvgTransformable.PopTransforms(SvgRenderer renderer)
-        {
-            this.PopTransforms(renderer);
-        }
-
-        /// <summary>
-        /// Gets or sets the element transforms.
-        /// </summary>
-        /// <value>The transforms.</value>
-        [SvgAttribute("transform")]
-        public SvgTransformCollection Transforms
-        {
-            get { return (this.Attributes.GetAttribute<SvgTransformCollection>("transform")); }
-            set 
-            { 
-            	var old = this.Transforms;
-            	if(old != null)
-            		old.TransformChanged -= Attributes_AttributeChanged;
-            	value.TransformChanged += Attributes_AttributeChanged;
-            	this.Attributes["transform"] = value; 
-            }
-        }
-
-        /// <summary>
-        /// Gets or sets the ID of the element.
-        /// </summary>
-        /// <exception cref="SvgException">The ID is already used within the <see cref="SvgDocument"/>.</exception>
-        [SvgAttribute("id")]
-        public string ID
-        {
-            get { return this.Attributes.GetAttribute<string>("id"); }
-            set
-            {
-                SetAndForceUniqueID(value, false);
-            }
-        }
-
-        public void SetAndForceUniqueID(string value, bool autoForceUniqueID = true, Action<SvgElement, string, string> logElementOldIDNewID = null)
-        {
-            // Don't do anything if it hasn't changed
-            if (string.Compare(this.ID, value) == 0)
-            {
-                return;
-            }
-
-            if (this.OwnerDocument != null)
-            {
-                this.OwnerDocument.IdManager.Remove(this);
-            }
-
-            this.Attributes["id"] = value;
-
-            if (this.OwnerDocument != null)
-            {
-                this.OwnerDocument.IdManager.AddAndForceUniqueID(this, null, autoForceUniqueID, logElementOldIDNewID);
-            }
-        }
-
-        /// <summary>
-        /// Only used by the ID Manager
-        /// </summary>
-        /// <param name="newID"></param>
-        internal void ForceUniqueID(string newID)
-        {
-            this.Attributes["id"] = newID;
-        }
-
-        /// <summary>
-        /// Called by the underlying <see cref="SvgElement"/> when an element has been added to the
-        /// <see cref="Children"/> collection.
-        /// </summary>
-        /// <param name="child">The <see cref="SvgElement"/> that has been added.</param>
-        /// <param name="index">An <see cref="int"/> representing the index where the element was added to the collection.</param>
-        protected virtual void AddElement(SvgElement child, int index)
-        {
-        }
-        
-        /// <summary>
-        /// Fired when an Element was added to the children of this Element
-        /// </summary>
-		public event EventHandler<ChildAddedEventArgs> ChildAdded;
-
-        /// <summary>
-        /// Calls the <see cref="AddElement"/> method with the specified parameters.
-        /// </summary>
-        /// <param name="child">The <see cref="SvgElement"/> that has been added.</param>
-        /// <param name="index">An <see cref="int"/> representing the index where the element was added to the collection.</param>
-        internal void OnElementAdded(SvgElement child, int index)
-        {
-            this.AddElement(child, index);
-            SvgElement sibling = null;
-            if(index < (Children.Count - 1))
-            {
-            	sibling = Children[index + 1];
-            }
-            var handler = ChildAdded;
-            if(handler != null)
-            {
-            	handler(this, new ChildAddedEventArgs { NewChild = child, BeforeSibling = sibling });
-            }
-        }
-
-        /// <summary>
-        /// Called by the underlying <see cref="SvgElement"/> when an element has been removed from the
-        /// <see cref="Children"/> collection.
-        /// </summary>
-        /// <param name="child">The <see cref="SvgElement"/> that has been removed.</param>
-        protected virtual void RemoveElement(SvgElement child)
-        {
-        }
-
-        /// <summary>
-        /// Calls the <see cref="RemoveElement"/> method with the specified <see cref="SvgElement"/> as the parameter.
-        /// </summary>
-        /// <param name="child">The <see cref="SvgElement"/> that has been removed.</param>
-        internal void OnElementRemoved(SvgElement child)
-        {
-            this.RemoveElement(child);
-        }
-
-        /// <summary>
-        /// Initializes a new instance of the <see cref="SvgElement"/> class.
-        /// </summary>
-        public SvgElement()
-        {
-            this._children = new SvgElementCollection(this);
-            this._eventHandlers = new EventHandlerList();
-            this._elementName = string.Empty;
-            this._customAttributes = new SvgCustomAttributeCollection(this);
-            
-            Transforms = new SvgTransformCollection();
-            
-            //subscribe to attribute events
-            Attributes.AttributeChanged += Attributes_AttributeChanged;
-            CustomAttributes.AttributeChanged += Attributes_AttributeChanged;
-
-            //find svg attribute descriptions
-            _svgPropertyAttributes = from PropertyDescriptor a in TypeDescriptor.GetProperties(this)
-                            let attribute = a.Attributes[typeof(SvgAttributeAttribute)] as SvgAttributeAttribute
-                            where attribute != null
-                            select new PropertyAttributeTuple { Property = a, Attribute = attribute };
-
-            _svgEventAttributes = from EventDescriptor a in TypeDescriptor.GetEvents(this)
-                            let attribute = a.Attributes[typeof(SvgAttributeAttribute)] as SvgAttributeAttribute
-                            where attribute != null
-                            select new EventAttributeTuple { Event = a.ComponentType.GetField(a.Name, BindingFlags.Instance | BindingFlags.NonPublic), Attribute = attribute };
-
-        }
-
-        //dispatch attribute event
-        void Attributes_AttributeChanged(object sender, AttributeEventArgs e)
-        {
-        	OnAttributeChanged(e);
-        }
-
-		public virtual void InitialiseFromXML(XmlTextReader reader, SvgDocument document)
-		{
-            throw new NotImplementedException();
-		}
-
-
-        /// <summary>
-        /// Renders this element to the <see cref="SvgRenderer"/>.
-        /// </summary>
-        /// <param name="renderer">The <see cref="SvgRenderer"/> that the element should use to render itself.</param>
-        public void RenderElement(SvgRenderer renderer)
-        {
-            this.Render(renderer);
-        }
-
-        public void WriteElement(XmlTextWriter writer)
-        {
-            //Save previous culture and switch to invariant for writing
-            var previousCulture = Thread.CurrentThread.CurrentCulture;
-            Thread.CurrentThread.CurrentCulture = CultureInfo.InvariantCulture;
-
-            this.Write(writer);
-
-            //Switch culture back
-            Thread.CurrentThread.CurrentCulture = previousCulture;
-        }
-
-        protected virtual void WriteStartElement(XmlTextWriter writer)
-        {
-            if (this.ElementName != String.Empty)
-            {
-                writer.WriteStartElement(this.ElementName);
-                if (this.ElementName == "svg")
-                {
-					foreach (var ns in SvgAttributeAttribute.Namespaces)
-					{
-						if (string.IsNullOrEmpty(ns.Key))
-							writer.WriteAttributeString("xmlns", ns.Value);
-						else
-							writer.WriteAttributeString("xmlns:" + ns.Key, ns.Value);
-					}
-					writer.WriteAttributeString("version", "1.1");
-				}
-            }
-            this.WriteAttributes(writer);
-        }
-
-        protected virtual void WriteEndElement(XmlTextWriter writer)
-        {
-            if (this.ElementName != String.Empty)
-            {
-                writer.WriteEndElement();
-            }
-        }
-
-        protected virtual void WriteAttributes(XmlTextWriter writer)
-        {
-            //properties
-            foreach (var attr in _svgPropertyAttributes)
-            {
-                if (attr.Property.Converter.CanConvertTo(typeof(string)))
-                {
-                    object propertyValue = attr.Property.GetValue(this);
-
-                    var forceWrite = false;
-                    if ((attr.Attribute.Name == "fill") && (Parent != null))
-                    {
-                    	if(propertyValue == SvgColourServer.NotSet) continue;
-                    	
-                        object parentValue;
-                        if (TryResolveParentAttributeValue(attr.Attribute.Name, out parentValue))
-                        {
-                            if ((parentValue == propertyValue) 
-                                || ((parentValue != null) &&  parentValue.Equals(propertyValue)))
-                                continue;
-                            
-                            forceWrite = true;
-                        }
-                    }
-
-                    if (propertyValue != null)
-                    {
-                        var type = propertyValue.GetType();
-                        string value = (string)attr.Property.Converter.ConvertTo(propertyValue, typeof(string));
-
-                        if (!SvgDefaults.IsDefault(attr.Attribute.Name, value) || forceWrite)
-                        {
-                            writer.WriteAttributeString(attr.Attribute.NamespaceAndName, value);
-                        }
-                    }
-                    else if(attr.Attribute.Name == "fill") //if fill equals null, write 'none'
-                    {
-                        string value = (string)attr.Property.Converter.ConvertTo(propertyValue, typeof(string));
-                        writer.WriteAttributeString(attr.Attribute.NamespaceAndName, value);
-                    }
-                }
-            }
-
-            
-            //events
-            if(AutoPublishEvents)
-            {
-	            foreach (var attr in _svgEventAttributes)
-	            {
-	                var evt = attr.Event.GetValue(this);
-	                
-	                //if someone has registered publish the attribute
-	                if (evt != null && !string.IsNullOrEmpty(this.ID))
-	                {
-	                    writer.WriteAttributeString(attr.Attribute.Name, this.ID + "/" + attr.Attribute.Name);
-	                }
-	            }
-            }
-
-            //add the custom attributes
-            foreach (var item in this._customAttributes)
-            {
-                writer.WriteAttributeString(item.Key, item.Value);
-            }
-        }
-        
-        public bool AutoPublishEvents = true;
-
-        private bool TryResolveParentAttributeValue(string attributeKey, out object parentAttributeValue)
-        {
-            parentAttributeValue = null;
-
-            //attributeKey = char.ToUpper(attributeKey[0]) + attributeKey.Substring(1);
-
-            var currentParent = Parent;
-            var resolved = false;
-            while (currentParent != null)
-            {
-                if (currentParent.Attributes.ContainsKey(attributeKey))
-                {
-                    resolved = true;
-                    parentAttributeValue = currentParent.Attributes[attributeKey];
-                    if (parentAttributeValue != null)
-                        break;
-                }
-                currentParent = currentParent.Parent;
-            }
-
-            return resolved;
-        }
-
-        protected virtual void Write(XmlTextWriter writer)
-        {
-            if (this.ElementName != String.Empty)
-            {
-                this.WriteStartElement(writer);
-                this.WriteChildren(writer);
-                this.WriteEndElement(writer);
-            }
-        }
-
-        protected virtual void WriteChildren(XmlTextWriter writer)
-        {
-            //write the content
-            if(!String.IsNullOrEmpty(this.Content))
-                writer.WriteString(this.Content);
-
-            //write all children
-            foreach (SvgElement child in this.Children)
-            {
-                child.Write(writer);
-            }
-        }
-
-        /// <summary>
-        /// Renders the <see cref="SvgElement"/> and contents to the specified <see cref="SvgRenderer"/> object.
-        /// </summary>
-        /// <param name="renderer">The <see cref="SvgRenderer"/> object to render to.</param>
-        protected virtual void Render(SvgRenderer renderer)
-        {
-            this.PushTransforms(renderer);
-            this.RenderChildren(renderer);
-            this.PopTransforms(renderer);
-        }
-
-        /// <summary>
-        /// Renders the children of this <see cref="SvgElement"/>.
-        /// </summary>
-        /// <param name="renderer">The <see cref="SvgRenderer"/> to render the child <see cref="SvgElement"/>s to.</param>
-        protected virtual void RenderChildren(SvgRenderer renderer)
-        {
-            foreach (SvgElement element in this.Children)
-            {
-                element.Render(renderer);
-            }
-        }
-
-        /// <summary>
-        /// Renders the <see cref="SvgElement"/> and contents to the specified <see cref="SvgRenderer"/> object.
-        /// </summary>
-        /// <param name="renderer">The <see cref="SvgRenderer"/> object to render to.</param>
-        void ISvgElement.Render(SvgRenderer renderer)
-        {
-            this.Render(renderer);
-        }
-        
-        /// <summary>
-        /// Recursive method to add up the paths of all children
-        /// </summary>
-        /// <param name="elem"></param>
-        /// <param name="path"></param>
-        protected void AddPaths(SvgElement elem, GraphicsPath path)
-        {
-        	foreach(var child in elem.Children)
-        	{
-        		if (child is SvgVisualElement)
-        		{
-        			if(!(child is SvgGroup))
-        			{
-        				var childPath = ((SvgVisualElement)child).Path;
-        				
-        				if (childPath != null)
-        				{
-        					childPath = (GraphicsPath)childPath.Clone();
-        					if(child.Transforms != null)
-        						childPath.Transform(child.Transforms.GetMatrix());
-
-                            if (childPath.PointCount > 0) path.AddPath(childPath, false);
-        				}
-        			}
-        		}
-        			
-        		AddPaths(child, path);
-        	}
-        }
-        
-        /// <summary>
-        /// Recursive method to add up the paths of all children
-        /// </summary>
-        /// <param name="elem"></param>
-        /// <param name="path"></param>
-        protected GraphicsPath GetPaths(SvgElement elem)
-        {
-        	var ret = new GraphicsPath();
-        	
-        	foreach(var child in elem.Children)
-        	{
-        		if (child is SvgVisualElement)
-        		{
-        			if(!(child is SvgGroup))
-        			{
-        				var childPath = ((SvgVisualElement)child).Path;
-        				
-        				if (childPath != null)
-        				{
-        					childPath = (GraphicsPath)childPath.Clone();
-        					if(child.Transforms != null)
-        						childPath.Transform(child.Transforms.GetMatrix());
-        					
-        					ret.AddPath(childPath, false);
-        				}
-        			}
-        			else
-        			{
-        				var childPath = GetPaths(child);
-        				if(child.Transforms != null)
-        					childPath.Transform(child.Transforms.GetMatrix());
-        			}
-        		}
-        			
-        	}
-        	
-        	return ret;
-        }
-
-        /// <summary>
-        /// Creates a new object that is a copy of the current instance.
-        /// </summary>
-        /// <returns>
-        /// A new object that is a copy of this instance.
-        /// </returns>
-        public virtual object Clone()
-        {
-            return this.MemberwiseClone();
-        }
-
-    	public abstract SvgElement DeepCopy();
-
-		public virtual SvgElement DeepCopy<T>() where T : SvgElement, new()
-		{
-			var newObj = new T();
-			newObj.ID = this.ID;
-			newObj.Content = this.Content;
-			newObj.ElementName = this.ElementName;
-			
-//			if (this.Parent != null)
-	//			this.Parent.Children.Add(newObj);
-
-			if (this.Transforms != null)
-			{
-				newObj.Transforms = this.Transforms.Clone() as SvgTransformCollection;
-			}
-
-			foreach (var child in this.Children)
-			{
-				newObj.Children.Add(child.DeepCopy());
-			}
-			
-			foreach (var attr in this._svgEventAttributes)
-			{
-				var evt = attr.Event.GetValue(this);
-				
-				//if someone has registered also register here
-				if (evt != null)
-				{
-					if(attr.Event.Name == "MouseDown")
-						newObj.MouseDown += delegate {  };
-					else if (attr.Event.Name == "MouseUp")
-						newObj.MouseUp += delegate {  };
-					else if (attr.Event.Name == "MouseOver")
-						newObj.MouseOver += delegate {  };
-					else if (attr.Event.Name == "MouseOut")
-						newObj.MouseOut += delegate {  };
-					else if (attr.Event.Name == "MouseMove")
-						newObj.MouseMove += delegate {  };
-					else if (attr.Event.Name == "MouseScroll")
-						newObj.MouseScroll += delegate {  };
-					else if (attr.Event.Name == "Click")
-						newObj.Click += delegate {  };
-					else if (attr.Event.Name == "Change") //text element
-						(newObj as SvgText).Change += delegate {  };
-				}
-			}
-			
-			if(this._customAttributes.Count > 0)
-			{
-				foreach (var element in _customAttributes) 
-				{
-					newObj.CustomAttributes.Add(element.Key, element.Value);
-				}
-			}
-				
-			return newObj;
-        }
-		
-		/// <summary>
-        /// Fired when an Atrribute of this Element has changed
-        /// </summary>
-		public event EventHandler<AttributeEventArgs> AttributeChanged;
-		
-		protected void OnAttributeChanged(AttributeEventArgs args)
-		{
-			var handler = AttributeChanged;
-			if(handler != null)
-			{
-				handler(this, args);
-			}
-		}
-		
-		/// <summary>
-        /// Fired when an Atrribute of this Element has changed
-        /// </summary>
-		public event EventHandler<ContentEventArgs> ContentChanged;
-		
-		protected void OnContentChanged(ContentEventArgs args)
-		{
-			var handler = ContentChanged;
-			if(handler != null)
-			{
-				handler(this, args);
-			}
-		}
-
-        #region graphical EVENTS
-
-        /*  
-            	onfocusin = "<anything>"
-            	onfocusout = "<anything>"
-            	onactivate = "<anything>"
-                onclick = "<anything>"
-                onmousedown = "<anything>"
-                onmouseup = "<anything>"
-                onmouseover = "<anything>"
-                onmousemove = "<anything>"
-            	onmouseout = "<anything>" 
-         */
-
-        /// <summary>
-        /// Use this method to provide your implementation ISvgEventCaller which can register Actions 
-        /// and call them if one of the events occurs. Make sure, that your SvgElement has a unique ID.
-        /// The SvgTextElement overwrites this and regsiters the Change event tor its text content.
-        /// </summary>
-        /// <param name="caller"></param>
-        public virtual void RegisterEvents(ISvgEventCaller caller)
-        {
-            if (caller != null && !string.IsNullOrEmpty(this.ID))
-            {
-                var rpcID = this.ID + "/";
-
-                caller.RegisterAction<float, float, int, int, bool, bool, bool, string>(rpcID + "onclick", CreateMouseEventAction(RaiseMouseClick));
-                caller.RegisterAction<float, float, int, int, bool, bool, bool, string>(rpcID + "onmousedown", CreateMouseEventAction(RaiseMouseDown));
-                caller.RegisterAction<float, float, int, int, bool, bool, bool, string>(rpcID + "onmouseup", CreateMouseEventAction(RaiseMouseUp));
-                caller.RegisterAction<float, float, int, int, bool, bool, bool, string>(rpcID + "onmousemove", CreateMouseEventAction(RaiseMouseMove));
-                caller.RegisterAction<float, float, int, int, bool, bool, bool, string>(rpcID + "onmouseover", CreateMouseEventAction(RaiseMouseOver));
-                caller.RegisterAction<float, float, int, int, bool, bool, bool, string>(rpcID + "onmouseout", CreateMouseEventAction(RaiseMouseOut));
-                caller.RegisterAction<int, bool, bool, bool, string>(rpcID + "onmousescroll", OnMouseScroll);
-            }
-        }
-        
-        /// <summary>
-        /// Use this method to provide your implementation ISvgEventCaller to unregister Actions
-        /// </summary>
-        /// <param name="caller"></param>
-        public virtual void UnregisterEvents(ISvgEventCaller caller)
-        {
-        	if (caller != null && !string.IsNullOrEmpty(this.ID))
-        	{
-        		var rpcID = this.ID + "/";
-
-        		caller.UnregisterAction(rpcID + "onclick");
-        		caller.UnregisterAction(rpcID + "onmousedown");
-        		caller.UnregisterAction(rpcID + "onmouseup");
-        		caller.UnregisterAction(rpcID + "onmousemove");
-        		caller.UnregisterAction(rpcID + "onmousescroll");
-        		caller.UnregisterAction(rpcID + "onmouseover");
-        		caller.UnregisterAction(rpcID + "onmouseout");
-        	}
-        }
-
-        [SvgAttribute("onclick")]
-        public event EventHandler<MouseArg> Click;
-
-        [SvgAttribute("onmousedown")]
-        public event EventHandler<MouseArg> MouseDown;
-
-        [SvgAttribute("onmouseup")]
-        public event EventHandler<MouseArg> MouseUp;
-        
-        [SvgAttribute("onmousemove")]
-        public event EventHandler<MouseArg> MouseMove;
-
-        [SvgAttribute("onmousescroll")]
-        public event EventHandler<MouseScrollArg> MouseScroll;
-        
-        [SvgAttribute("onmouseover")]
-        public event EventHandler<MouseArg> MouseOver;
-
-        [SvgAttribute("onmouseout")]
-        public event EventHandler<MouseArg> MouseOut;
-        
-<<<<<<< HEAD
-#if Net4
-=======
->>>>>>> ba8a9744
-        protected Action<float, float, int, int, bool, bool, bool, string> CreateMouseEventAction(Action<object, MouseArg> eventRaiser)
-        {
-        	return (x, y, button, clickCount, altKey, shiftKey, ctrlKey, sessionID) =>
-        		eventRaiser(this, new MouseArg { x = x, y = y, Button = button, ClickCount = clickCount, AltKey = altKey, ShiftKey = shiftKey, CtrlKey = ctrlKey, SessionID = sessionID });
-        }
-<<<<<<< HEAD
-#endif
-
-=======
-        
->>>>>>> ba8a9744
-        //click
-        protected void RaiseMouseClick(object sender, MouseArg e)
-        {
-        	var handler = Click;
-        	if (handler != null)
-        	{
-        		handler(sender, e);
-            }
-        }
-
-        //down
-        protected void RaiseMouseDown(object sender, MouseArg e)
-        {
-        	var handler = MouseDown;
-            if (handler != null)
-            {
-                handler(sender, e);
-            }
-        }
-
-        //up
-        protected void RaiseMouseUp(object sender, MouseArg e)
-        {
-        	var handler = MouseUp;
-            if (handler != null)
-            {
-                handler(sender, e);
-            }
-        }
-
-        protected void RaiseMouseMove(object sender, MouseArg e)
-        {
-        	var handler = MouseMove;
-            if (handler != null)
-            {
-                handler(sender, e);
-            }
-        }
-        
-        //over
-        protected void RaiseMouseOver(object sender, MouseArg args)
-        {
-        	var handler = MouseOver;
-            if (handler != null)
-            {
-                handler(sender, args);
-            }
-        }
-
-        //out
-        protected void RaiseMouseOut(object sender, MouseArg args)
-        {
-        	var handler = MouseOut;
-            if (handler != null)
-            {
-                handler(sender, args);
-            }
-        }
-        
-        
-        //scroll
-        protected void OnMouseScroll(int scroll, bool ctrlKey, bool shiftKey, bool altKey, string sessionID)
-        {
-        	RaiseMouseScroll(this, new MouseScrollArg { Scroll = scroll, AltKey = altKey, ShiftKey = shiftKey, CtrlKey = ctrlKey, SessionID = sessionID});
-        }
-        
-        protected void RaiseMouseScroll(object sender, MouseScrollArg e)
-        {
-        	var handler = MouseScroll;
-            if (handler != null)
-            {
-                handler(sender, e);
-            }
-        }
-        
-        #endregion graphical EVENTS
-    }
-    
-    public class SVGArg : EventArgs
-    {
-    	public string SessionID;
-    }
-    	
-    
-    /// <summary>
-    /// Describes the Attribute which was set
-    /// </summary>
-    public class AttributeEventArgs : SVGArg
-    {
-    	public string Attribute;
-    	public object Value;
-    }
-    
-    /// <summary>
-    /// Content of this whas was set
-    /// </summary>
-    public class ContentEventArgs : SVGArg
-    {
-    	public string Content;
-    }
-    
-    /// <summary>
-    /// Describes the Attribute which was set
-    /// </summary>
-    public class ChildAddedEventArgs : SVGArg
-    {
-    	public SvgElement NewChild;
-    	public SvgElement BeforeSibling;
-    }
-
-    //deriving class registers event actions and calls the actions if the event occurs
-    public interface ISvgEventCaller
-    {
-        void RegisterAction(string rpcID, Action action);
-        void RegisterAction<T1>(string rpcID, Action<T1> action);
-        void RegisterAction<T1, T2>(string rpcID, Action<T1, T2> action);
-        void RegisterAction<T1, T2, T3>(string rpcID, Action<T1, T2, T3> action);
-        void RegisterAction<T1, T2, T3, T4>(string rpcID, Action<T1, T2, T3, T4> action);
-        void RegisterAction<T1, T2, T3, T4, T5>(string rpcID, Action<T1, T2, T3, T4, T5> action);
-        void RegisterAction<T1, T2, T3, T4, T5, T6>(string rpcID, Action<T1, T2, T3, T4, T5, T6> action);
-        void RegisterAction<T1, T2, T3, T4, T5, T6, T7>(string rpcID, Action<T1, T2, T3, T4, T5, T6, T7> action);
-        void RegisterAction<T1, T2, T3, T4, T5, T6, T7, T8>(string rpcID, Action<T1, T2, T3, T4, T5, T6, T7, T8> action);
-        void UnregisterAction(string rpcID);
-    }
-
-    /// <summary>
-    /// Represents the state of the mouse at the moment the event occured.
-    /// </summary>
-    public class MouseArg : SVGArg
-    {
-        public float x;
-        public float y;
-
-        /// <summary>
-        /// 1 = left, 2 = middle, 3 = right
-        /// </summary>
-        public int Button;
-        
-        /// <summary>
-        /// Amount of mouse clicks, e.g. 2 for double click
-        /// </summary>
-        public int ClickCount = -1;
-        
-        /// <summary>
-        /// Alt modifier key pressed
-        /// </summary>
-        public bool AltKey;
-        
-        /// <summary>
-        /// Shift modifier key pressed
-        /// </summary>
-        public bool ShiftKey;
-        
-        /// <summary>
-        /// Control modifier key pressed
-        /// </summary>
-        public bool CtrlKey;
-    }
-    
-    /// <summary>
-    /// Represents a string argument
-    /// </summary>
-    public class StringArg : SVGArg
-    {
-        public string s;
-    }
-    
-    public class MouseScrollArg : SVGArg
-    {
-    	public int Scroll;
-    	
-    	/// <summary>
-        /// Alt modifier key pressed
-        /// </summary>
-        public bool AltKey;
-        
-        /// <summary>
-        /// Shift modifier key pressed
-        /// </summary>
-        public bool ShiftKey;
-        
-        /// <summary>
-        /// Control modifier key pressed
-        /// </summary>
-        public bool CtrlKey;
-    }
-
-    public interface ISvgNode
-    {
-        string Content { get; }
-    }
-
-    internal interface ISvgElement
-    {
-		SvgElement Parent {get;}
-		SvgElementCollection Children { get; }
-        IList<ISvgNode> Nodes { get; }
-
-        void Render(SvgRenderer renderer);
-    }
+using System;
+using System.Collections.Generic;
+using System.ComponentModel;
+using System.Drawing;
+using System.Drawing.Drawing2D;
+using System.Xml;
+using System.Linq;
+using Svg.Transforms;
+using System.Reflection;
+using System.Threading;
+using System.Globalization;
+
+namespace Svg
+{
+    /// <summary>
+    /// The base class of which all SVG elements are derived from.
+    /// </summary>
+    public abstract class SvgElement : ISvgElement, ISvgTransformable, ICloneable, ISvgNode
+    {
+        //optimization
+        protected class PropertyAttributeTuple
+        {
+            public PropertyDescriptor Property;
+            public SvgAttributeAttribute Attribute;
+        }
+
+        protected class EventAttributeTuple
+        {
+            public FieldInfo Event;
+            public SvgAttributeAttribute Attribute;
+        }
+
+        //reflection cache
+        private IEnumerable<PropertyAttributeTuple> _svgPropertyAttributes;
+        private IEnumerable<EventAttributeTuple> _svgEventAttributes;
+
+        internal SvgElement _parent;
+        private string _elementName;
+        private SvgAttributeCollection _attributes;
+        private EventHandlerList _eventHandlers;
+        private SvgElementCollection _children;
+        private static readonly object _loadEventKey = new object();
+        private Matrix _graphicsMatrix;
+        private SvgCustomAttributeCollection _customAttributes;
+        private List<ISvgNode> _nodes = new List<ISvgNode>();
+
+        /// <summary>
+        /// Gets the name of the element.
+        /// </summary>
+        protected internal string ElementName
+        {
+            get
+            {
+                if (string.IsNullOrEmpty(this._elementName))
+                {
+                    var attr = TypeDescriptor.GetAttributes(this).OfType<SvgElementAttribute>().SingleOrDefault();
+
+                    if (attr != null)
+                    {
+                        this._elementName = attr.ElementName;
+                    }
+                }
+
+                return this._elementName;
+            }
+            internal set { this._elementName = value; }
+        }
+
+        /// <summary>
+        /// Gets or sets the content of the element.
+        /// </summary>
+        private string _content;
+        public virtual string Content
+        {
+            get
+            {
+            	return _content;
+            }
+            set
+            {
+            	if(_content != null)
+            	{
+            		var oldVal = _content;
+            		_content = value;
+            		if(_content != oldVal)
+            			OnContentChanged(new ContentEventArgs{ Content = value });
+            	}
+            	else
+            	{
+            		_content = value;
+            		OnContentChanged(new ContentEventArgs{ Content = value });
+            	}
+            }
+        }
+
+        /// <summary>
+        /// Gets an <see cref="EventHandlerList"/> of all events belonging to the element.
+        /// </summary>
+        protected virtual EventHandlerList Events
+        {
+            get { return this._eventHandlers; }
+        }
+
+        /// <summary>
+        /// Occurs when the element is loaded.
+        /// </summary>
+        public event EventHandler Load
+        {
+            add { this.Events.AddHandler(_loadEventKey, value); }
+            remove { this.Events.RemoveHandler(_loadEventKey, value); }
+        }
+
+        /// <summary>
+        /// Gets a collection of all child <see cref="SvgElements"/>.
+        /// </summary>
+        public virtual SvgElementCollection Children
+        {
+            get { return this._children; }
+        }
+
+        public IList<ISvgNode> Nodes
+        {
+            get { return this._nodes; }
+        }
+
+        public IEnumerable<SvgElement> Descendants()
+        {
+            return this.AsEnumerable().Descendants();
+        }
+        private IEnumerable<SvgElement> AsEnumerable()
+        {
+            yield return this;
+        }
+
+        /// <summary>
+        /// Gets a value to determine whether the element has children.
+        /// </summary>
+        public virtual bool HasChildren()
+        {
+            return (this.Children.Count > 0);
+        }
+
+        /// <summary>
+        /// Gets the parent <see cref="SvgElement"/>.
+        /// </summary>
+        /// <value>An <see cref="SvgElement"/> if one exists; otherwise null.</value>
+        public virtual SvgElement Parent
+        {
+            get { return this._parent; }
+        }
+
+        public IEnumerable<SvgElement> Parents
+        {
+            get
+            {
+                var curr = this;
+                while (curr.Parent != null)
+                {
+                    curr = curr.Parent;
+                    yield return curr;
+                }
+            }
+        }
+        public IEnumerable<SvgElement> ParentsAndSelf
+        {
+            get
+            {
+                var curr = this;
+                yield return curr;
+                while (curr.Parent != null)
+                {
+                    curr = curr.Parent;
+                    yield return curr;
+                }
+            }
+        }
+
+        /// <summary>
+        /// Gets the owner <see cref="SvgDocument"/>.
+        /// </summary>
+        public virtual SvgDocument OwnerDocument
+        {
+        	get
+        	{
+        		if (this is SvgDocument)
+        		{
+        			return this as SvgDocument;
+        		}
+        		else
+        		{
+        			if(this.Parent != null)
+        				return Parent.OwnerDocument;
+        			else
+        				return null;
+        		}
+        	}
+        }
+
+        /// <summary>
+        /// Gets a collection of element attributes.
+        /// </summary>
+        protected internal virtual SvgAttributeCollection Attributes
+        {
+            get
+            {
+                if (this._attributes == null)
+                {
+                    this._attributes = new SvgAttributeCollection(this);
+                }
+
+                return this._attributes;
+            }
+        }
+
+        /// <summary>
+        /// Gets a collection of custom attributes
+        /// </summary>
+        public SvgCustomAttributeCollection CustomAttributes
+        {
+            get { return this._customAttributes; }
+        }
+
+        /// <summary>
+        /// Applies the required transforms to <see cref="SvgRenderer"/>.
+        /// </summary>
+        /// <param name="renderer">The <see cref="SvgRenderer"/> to be transformed.</param>
+        protected internal virtual void PushTransforms(SvgRenderer renderer)
+        {
+            _graphicsMatrix = renderer.Transform;
+
+            // Return if there are no transforms
+            if (this.Transforms == null || this.Transforms.Count == 0)
+            {
+                return;
+            }
+
+            Matrix transformMatrix = renderer.Transform;
+
+            foreach (SvgTransform transformation in this.Transforms)
+            {
+                transformMatrix.Multiply(transformation.Matrix);
+            }
+
+            renderer.Transform = transformMatrix;
+        }
+
+        /// <summary>
+        /// Removes any previously applied transforms from the specified <see cref="SvgRenderer"/>.
+        /// </summary>
+        /// <param name="renderer">The <see cref="SvgRenderer"/> that should have transforms removed.</param>
+        protected internal virtual void PopTransforms(SvgRenderer renderer)
+        {
+            renderer.Transform = _graphicsMatrix;
+            _graphicsMatrix = null;
+        }
+
+        /// <summary>
+        /// Applies the required transforms to <see cref="SvgRenderer"/>.
+        /// </summary>
+        /// <param name="renderer">The <see cref="SvgRenderer"/> to be transformed.</param>
+        void ISvgTransformable.PushTransforms(SvgRenderer renderer)
+        {
+            this.PushTransforms(renderer);
+        }
+
+        /// <summary>
+        /// Removes any previously applied transforms from the specified <see cref="SvgRenderer"/>.
+        /// </summary>
+        /// <param name="renderer">The <see cref="SvgRenderer"/> that should have transforms removed.</param>
+        void ISvgTransformable.PopTransforms(SvgRenderer renderer)
+        {
+            this.PopTransforms(renderer);
+        }
+
+        /// <summary>
+        /// Gets or sets the element transforms.
+        /// </summary>
+        /// <value>The transforms.</value>
+        [SvgAttribute("transform")]
+        public SvgTransformCollection Transforms
+        {
+            get { return (this.Attributes.GetAttribute<SvgTransformCollection>("transform")); }
+            set 
+            { 
+            	var old = this.Transforms;
+            	if(old != null)
+            		old.TransformChanged -= Attributes_AttributeChanged;
+            	value.TransformChanged += Attributes_AttributeChanged;
+            	this.Attributes["transform"] = value; 
+            }
+        }
+
+        /// <summary>
+        /// Gets or sets the ID of the element.
+        /// </summary>
+        /// <exception cref="SvgException">The ID is already used within the <see cref="SvgDocument"/>.</exception>
+        [SvgAttribute("id")]
+        public string ID
+        {
+            get { return this.Attributes.GetAttribute<string>("id"); }
+            set
+            {
+                SetAndForceUniqueID(value, false);
+            }
+        }
+
+        public void SetAndForceUniqueID(string value, bool autoForceUniqueID = true, Action<SvgElement, string, string> logElementOldIDNewID = null)
+        {
+            // Don't do anything if it hasn't changed
+            if (string.Compare(this.ID, value) == 0)
+            {
+                return;
+            }
+
+            if (this.OwnerDocument != null)
+            {
+                this.OwnerDocument.IdManager.Remove(this);
+            }
+
+            this.Attributes["id"] = value;
+
+            if (this.OwnerDocument != null)
+            {
+                this.OwnerDocument.IdManager.AddAndForceUniqueID(this, null, autoForceUniqueID, logElementOldIDNewID);
+            }
+        }
+
+        /// <summary>
+        /// Only used by the ID Manager
+        /// </summary>
+        /// <param name="newID"></param>
+        internal void ForceUniqueID(string newID)
+        {
+            this.Attributes["id"] = newID;
+        }
+
+        /// <summary>
+        /// Called by the underlying <see cref="SvgElement"/> when an element has been added to the
+        /// <see cref="Children"/> collection.
+        /// </summary>
+        /// <param name="child">The <see cref="SvgElement"/> that has been added.</param>
+        /// <param name="index">An <see cref="int"/> representing the index where the element was added to the collection.</param>
+        protected virtual void AddElement(SvgElement child, int index)
+        {
+        }
+        
+        /// <summary>
+        /// Fired when an Element was added to the children of this Element
+        /// </summary>
+		public event EventHandler<ChildAddedEventArgs> ChildAdded;
+
+        /// <summary>
+        /// Calls the <see cref="AddElement"/> method with the specified parameters.
+        /// </summary>
+        /// <param name="child">The <see cref="SvgElement"/> that has been added.</param>
+        /// <param name="index">An <see cref="int"/> representing the index where the element was added to the collection.</param>
+        internal void OnElementAdded(SvgElement child, int index)
+        {
+            this.AddElement(child, index);
+            SvgElement sibling = null;
+            if(index < (Children.Count - 1))
+            {
+            	sibling = Children[index + 1];
+            }
+            var handler = ChildAdded;
+            if(handler != null)
+            {
+            	handler(this, new ChildAddedEventArgs { NewChild = child, BeforeSibling = sibling });
+            }
+        }
+
+        /// <summary>
+        /// Called by the underlying <see cref="SvgElement"/> when an element has been removed from the
+        /// <see cref="Children"/> collection.
+        /// </summary>
+        /// <param name="child">The <see cref="SvgElement"/> that has been removed.</param>
+        protected virtual void RemoveElement(SvgElement child)
+        {
+        }
+
+        /// <summary>
+        /// Calls the <see cref="RemoveElement"/> method with the specified <see cref="SvgElement"/> as the parameter.
+        /// </summary>
+        /// <param name="child">The <see cref="SvgElement"/> that has been removed.</param>
+        internal void OnElementRemoved(SvgElement child)
+        {
+            this.RemoveElement(child);
+        }
+
+        /// <summary>
+        /// Initializes a new instance of the <see cref="SvgElement"/> class.
+        /// </summary>
+        public SvgElement()
+        {
+            this._children = new SvgElementCollection(this);
+            this._eventHandlers = new EventHandlerList();
+            this._elementName = string.Empty;
+            this._customAttributes = new SvgCustomAttributeCollection(this);
+            
+            Transforms = new SvgTransformCollection();
+            
+            //subscribe to attribute events
+            Attributes.AttributeChanged += Attributes_AttributeChanged;
+            CustomAttributes.AttributeChanged += Attributes_AttributeChanged;
+
+            //find svg attribute descriptions
+            _svgPropertyAttributes = from PropertyDescriptor a in TypeDescriptor.GetProperties(this)
+                            let attribute = a.Attributes[typeof(SvgAttributeAttribute)] as SvgAttributeAttribute
+                            where attribute != null
+                            select new PropertyAttributeTuple { Property = a, Attribute = attribute };
+
+            _svgEventAttributes = from EventDescriptor a in TypeDescriptor.GetEvents(this)
+                            let attribute = a.Attributes[typeof(SvgAttributeAttribute)] as SvgAttributeAttribute
+                            where attribute != null
+                            select new EventAttributeTuple { Event = a.ComponentType.GetField(a.Name, BindingFlags.Instance | BindingFlags.NonPublic), Attribute = attribute };
+
+        }
+
+        //dispatch attribute event
+        void Attributes_AttributeChanged(object sender, AttributeEventArgs e)
+        {
+        	OnAttributeChanged(e);
+        }
+
+		public virtual void InitialiseFromXML(XmlTextReader reader, SvgDocument document)
+		{
+            throw new NotImplementedException();
+		}
+
+
+        /// <summary>
+        /// Renders this element to the <see cref="SvgRenderer"/>.
+        /// </summary>
+        /// <param name="renderer">The <see cref="SvgRenderer"/> that the element should use to render itself.</param>
+        public void RenderElement(SvgRenderer renderer)
+        {
+            this.Render(renderer);
+        }
+
+        public void WriteElement(XmlTextWriter writer)
+        {
+            //Save previous culture and switch to invariant for writing
+            var previousCulture = Thread.CurrentThread.CurrentCulture;
+            Thread.CurrentThread.CurrentCulture = CultureInfo.InvariantCulture;
+
+            this.Write(writer);
+
+            //Switch culture back
+            Thread.CurrentThread.CurrentCulture = previousCulture;
+        }
+
+        protected virtual void WriteStartElement(XmlTextWriter writer)
+        {
+            if (this.ElementName != String.Empty)
+            {
+                writer.WriteStartElement(this.ElementName);
+                if (this.ElementName == "svg")
+                {
+					foreach (var ns in SvgAttributeAttribute.Namespaces)
+					{
+						if (string.IsNullOrEmpty(ns.Key))
+							writer.WriteAttributeString("xmlns", ns.Value);
+						else
+							writer.WriteAttributeString("xmlns:" + ns.Key, ns.Value);
+					}
+					writer.WriteAttributeString("version", "1.1");
+				}
+            }
+            this.WriteAttributes(writer);
+        }
+
+        protected virtual void WriteEndElement(XmlTextWriter writer)
+        {
+            if (this.ElementName != String.Empty)
+            {
+                writer.WriteEndElement();
+            }
+        }
+
+        protected virtual void WriteAttributes(XmlTextWriter writer)
+        {
+            //properties
+            foreach (var attr in _svgPropertyAttributes)
+            {
+                if (attr.Property.Converter.CanConvertTo(typeof(string)))
+                {
+                    object propertyValue = attr.Property.GetValue(this);
+
+                    var forceWrite = false;
+                    if ((attr.Attribute.Name == "fill") && (Parent != null))
+                    {
+                    	if(propertyValue == SvgColourServer.NotSet) continue;
+                    	
+                        object parentValue;
+                        if (TryResolveParentAttributeValue(attr.Attribute.Name, out parentValue))
+                        {
+                            if ((parentValue == propertyValue) 
+                                || ((parentValue != null) &&  parentValue.Equals(propertyValue)))
+                                continue;
+                            
+                            forceWrite = true;
+                        }
+                    }
+
+                    if (propertyValue != null)
+                    {
+                        var type = propertyValue.GetType();
+                        string value = (string)attr.Property.Converter.ConvertTo(propertyValue, typeof(string));
+
+                        if (!SvgDefaults.IsDefault(attr.Attribute.Name, value) || forceWrite)
+                        {
+                            writer.WriteAttributeString(attr.Attribute.NamespaceAndName, value);
+                        }
+                    }
+                    else if(attr.Attribute.Name == "fill") //if fill equals null, write 'none'
+                    {
+                        string value = (string)attr.Property.Converter.ConvertTo(propertyValue, typeof(string));
+                        writer.WriteAttributeString(attr.Attribute.NamespaceAndName, value);
+                    }
+                }
+            }
+
+            
+            //events
+            if(AutoPublishEvents)
+            {
+	            foreach (var attr in _svgEventAttributes)
+	            {
+	                var evt = attr.Event.GetValue(this);
+
+	                //if someone has registered publish the attribute
+	                if (evt != null && !string.IsNullOrEmpty(this.ID))
+	                {
+	                    writer.WriteAttributeString(attr.Attribute.Name, this.ID + "/" + attr.Attribute.Name);
+	                }
+	            }
+            }
+
+            //add the custom attributes
+            foreach (var item in this._customAttributes)
+            {
+                writer.WriteAttributeString(item.Key, item.Value);
+            }
+        }
+        
+        public bool AutoPublishEvents = true;
+
+        private bool TryResolveParentAttributeValue(string attributeKey, out object parentAttributeValue)
+        {
+            parentAttributeValue = null;
+
+            //attributeKey = char.ToUpper(attributeKey[0]) + attributeKey.Substring(1);
+
+            var currentParent = Parent;
+            var resolved = false;
+            while (currentParent != null)
+            {
+                if (currentParent.Attributes.ContainsKey(attributeKey))
+                {
+                    resolved = true;
+                    parentAttributeValue = currentParent.Attributes[attributeKey];
+                    if (parentAttributeValue != null)
+                        break;
+                }
+                currentParent = currentParent.Parent;
+            }
+
+            return resolved;
+        }
+
+        protected virtual void Write(XmlTextWriter writer)
+        {
+            if (this.ElementName != String.Empty)
+            {
+                this.WriteStartElement(writer);
+                this.WriteChildren(writer);
+                this.WriteEndElement(writer);
+            }
+        }
+
+        protected virtual void WriteChildren(XmlTextWriter writer)
+        {
+            //write the content
+            if(!String.IsNullOrEmpty(this.Content))
+                writer.WriteString(this.Content);
+
+            //write all children
+            foreach (SvgElement child in this.Children)
+            {
+                child.Write(writer);
+            }
+        }
+
+        /// <summary>
+        /// Renders the <see cref="SvgElement"/> and contents to the specified <see cref="SvgRenderer"/> object.
+        /// </summary>
+        /// <param name="renderer">The <see cref="SvgRenderer"/> object to render to.</param>
+        protected virtual void Render(SvgRenderer renderer)
+        {
+            this.PushTransforms(renderer);
+            this.RenderChildren(renderer);
+            this.PopTransforms(renderer);
+        }
+
+        /// <summary>
+        /// Renders the children of this <see cref="SvgElement"/>.
+        /// </summary>
+        /// <param name="renderer">The <see cref="SvgRenderer"/> to render the child <see cref="SvgElement"/>s to.</param>
+        protected virtual void RenderChildren(SvgRenderer renderer)
+        {
+            foreach (SvgElement element in this.Children)
+            {
+                element.Render(renderer);
+            }
+        }
+
+        /// <summary>
+        /// Renders the <see cref="SvgElement"/> and contents to the specified <see cref="SvgRenderer"/> object.
+        /// </summary>
+        /// <param name="renderer">The <see cref="SvgRenderer"/> object to render to.</param>
+        void ISvgElement.Render(SvgRenderer renderer)
+        {
+            this.Render(renderer);
+        }
+        
+        /// <summary>
+        /// Recursive method to add up the paths of all children
+        /// </summary>
+        /// <param name="elem"></param>
+        /// <param name="path"></param>
+        protected void AddPaths(SvgElement elem, GraphicsPath path)
+        {
+        	foreach(var child in elem.Children)
+        	{
+        		if (child is SvgVisualElement)
+        		{
+        			if(!(child is SvgGroup))
+        			{
+        				var childPath = ((SvgVisualElement)child).Path;
+        				
+        				if (childPath != null)
+        				{
+        					childPath = (GraphicsPath)childPath.Clone();
+        					if(child.Transforms != null)
+        						childPath.Transform(child.Transforms.GetMatrix());
+
+                            if (childPath.PointCount > 0) path.AddPath(childPath, false);
+        				}
+        			}
+        		}
+        			
+        		AddPaths(child, path);
+        	}
+        }
+        
+        /// <summary>
+        /// Recursive method to add up the paths of all children
+        /// </summary>
+        /// <param name="elem"></param>
+        /// <param name="path"></param>
+        protected GraphicsPath GetPaths(SvgElement elem)
+        {
+        	var ret = new GraphicsPath();
+        	
+        	foreach(var child in elem.Children)
+        	{
+        		if (child is SvgVisualElement)
+        		{
+        			if(!(child is SvgGroup))
+        			{
+        				var childPath = ((SvgVisualElement)child).Path;
+        				
+        				if (childPath != null)
+        				{
+        					childPath = (GraphicsPath)childPath.Clone();
+        					if(child.Transforms != null)
+        						childPath.Transform(child.Transforms.GetMatrix());
+        					
+        					ret.AddPath(childPath, false);
+        				}
+        			}
+        			else
+        			{
+        				var childPath = GetPaths(child);
+        				if(child.Transforms != null)
+        					childPath.Transform(child.Transforms.GetMatrix());
+        			}
+        		}
+        			
+        	}
+        	
+        	return ret;
+        }
+
+        /// <summary>
+        /// Creates a new object that is a copy of the current instance.
+        /// </summary>
+        /// <returns>
+        /// A new object that is a copy of this instance.
+        /// </returns>
+        public virtual object Clone()
+        {
+            return this.MemberwiseClone();
+        }
+
+    	public abstract SvgElement DeepCopy();
+
+		public virtual SvgElement DeepCopy<T>() where T : SvgElement, new()
+		{
+			var newObj = new T();
+			newObj.ID = this.ID;
+			newObj.Content = this.Content;
+			newObj.ElementName = this.ElementName;
+
+//			if (this.Parent != null)
+	//			this.Parent.Children.Add(newObj);
+
+			if (this.Transforms != null)
+			{
+				newObj.Transforms = this.Transforms.Clone() as SvgTransformCollection;
+			}
+
+			foreach (var child in this.Children)
+			{
+				newObj.Children.Add(child.DeepCopy());
+			}
+
+			foreach (var attr in this._svgEventAttributes)
+			{
+				var evt = attr.Event.GetValue(this);
+
+				//if someone has registered also register here
+				if (evt != null)
+				{
+					if(attr.Event.Name == "MouseDown")
+						newObj.MouseDown += delegate {  };
+					else if (attr.Event.Name == "MouseUp")
+						newObj.MouseUp += delegate {  };
+					else if (attr.Event.Name == "MouseOver")
+						newObj.MouseOver += delegate {  };
+					else if (attr.Event.Name == "MouseOut")
+						newObj.MouseOut += delegate {  };
+					else if (attr.Event.Name == "MouseMove")
+						newObj.MouseMove += delegate {  };
+					else if (attr.Event.Name == "MouseScroll")
+						newObj.MouseScroll += delegate {  };
+					else if (attr.Event.Name == "Click")
+						newObj.Click += delegate {  };
+					else if (attr.Event.Name == "Change") //text element
+						(newObj as SvgText).Change += delegate {  };
+				}
+			}
+
+			if(this._customAttributes.Count > 0)
+			{
+				foreach (var element in _customAttributes) 
+				{
+					newObj.CustomAttributes.Add(element.Key, element.Value);
+				}
+			}
+
+			return newObj;
+        }
+
+		/// <summary>
+        /// Fired when an Atrribute of this Element has changed
+        /// </summary>
+		public event EventHandler<AttributeEventArgs> AttributeChanged;
+
+		protected void OnAttributeChanged(AttributeEventArgs args)
+		{
+			var handler = AttributeChanged;
+			if(handler != null)
+			{
+				handler(this, args);
+			}
+		}
+
+		/// <summary>
+        /// Fired when an Atrribute of this Element has changed
+        /// </summary>
+		public event EventHandler<ContentEventArgs> ContentChanged;
+
+		protected void OnContentChanged(ContentEventArgs args)
+		{
+			var handler = ContentChanged;
+			if(handler != null)
+			{
+				handler(this, args);
+			}
+		}
+
+        #region graphical EVENTS
+
+        /*  
+            	onfocusin = "<anything>"
+            	onfocusout = "<anything>"
+            	onactivate = "<anything>"
+                onclick = "<anything>"
+                onmousedown = "<anything>"
+                onmouseup = "<anything>"
+                onmouseover = "<anything>"
+                onmousemove = "<anything>"
+            	onmouseout = "<anything>" 
+         */
+
+#if Net4
+        /// <summary>
+        /// Use this method to provide your implementation ISvgEventCaller which can register Actions 
+        /// and call them if one of the events occurs. Make sure, that your SvgElement has a unique ID.
+        /// The SvgTextElement overwrites this and regsiters the Change event tor its text content.
+        /// </summary>
+        /// <param name="caller"></param>
+        public virtual void RegisterEvents(ISvgEventCaller caller)
+        {
+            if (caller != null && !string.IsNullOrEmpty(this.ID))
+            {
+                var rpcID = this.ID + "/";
+
+                caller.RegisterAction<float, float, int, int, bool, bool, bool, string>(rpcID + "onclick", CreateMouseEventAction(RaiseMouseClick));
+                caller.RegisterAction<float, float, int, int, bool, bool, bool, string>(rpcID + "onmousedown", CreateMouseEventAction(RaiseMouseDown));
+                caller.RegisterAction<float, float, int, int, bool, bool, bool, string>(rpcID + "onmouseup", CreateMouseEventAction(RaiseMouseUp));
+                caller.RegisterAction<float, float, int, int, bool, bool, bool, string>(rpcID + "onmousemove", CreateMouseEventAction(RaiseMouseMove));
+                caller.RegisterAction<float, float, int, int, bool, bool, bool, string>(rpcID + "onmouseover", CreateMouseEventAction(RaiseMouseOver));
+                caller.RegisterAction<float, float, int, int, bool, bool, bool, string>(rpcID + "onmouseout", CreateMouseEventAction(RaiseMouseOut));
+                caller.RegisterAction<int, bool, bool, bool, string>(rpcID + "onmousescroll", OnMouseScroll);
+            }
+        }
+        
+        /// <summary>
+        /// Use this method to provide your implementation ISvgEventCaller to unregister Actions
+        /// </summary>
+        /// <param name="caller"></param>
+        public virtual void UnregisterEvents(ISvgEventCaller caller)
+        {
+        	if (caller != null && !string.IsNullOrEmpty(this.ID))
+        	{
+        		var rpcID = this.ID + "/";
+
+        		caller.UnregisterAction(rpcID + "onclick");
+        		caller.UnregisterAction(rpcID + "onmousedown");
+        		caller.UnregisterAction(rpcID + "onmouseup");
+        		caller.UnregisterAction(rpcID + "onmousemove");
+        		caller.UnregisterAction(rpcID + "onmousescroll");
+        		caller.UnregisterAction(rpcID + "onmouseover");
+        		caller.UnregisterAction(rpcID + "onmouseout");
+        	}
+        }
+#endif
+
+        [SvgAttribute("onclick")]
+        public event EventHandler<MouseArg> Click;
+
+        [SvgAttribute("onmousedown")]
+        public event EventHandler<MouseArg> MouseDown;
+
+        [SvgAttribute("onmouseup")]
+        public event EventHandler<MouseArg> MouseUp;
+        
+        [SvgAttribute("onmousemove")]
+        public event EventHandler<MouseArg> MouseMove;
+
+        [SvgAttribute("onmousescroll")]
+        public event EventHandler<MouseScrollArg> MouseScroll;
+        
+        [SvgAttribute("onmouseover")]
+        public event EventHandler<MouseArg> MouseOver;
+
+        [SvgAttribute("onmouseout")]
+        public event EventHandler<MouseArg> MouseOut;
+        
+#if Net4
+        protected Action<float, float, int, int, bool, bool, bool, string> CreateMouseEventAction(Action<object, MouseArg> eventRaiser)
+        {
+        	return (x, y, button, clickCount, altKey, shiftKey, ctrlKey, sessionID) =>
+        		eventRaiser(this, new MouseArg { x = x, y = y, Button = button, ClickCount = clickCount, AltKey = altKey, ShiftKey = shiftKey, CtrlKey = ctrlKey, SessionID = sessionID });
+        }
+#endif
+
+        //click
+        protected void RaiseMouseClick(object sender, MouseArg e)
+        {
+        	var handler = Click;
+        	if (handler != null)
+        	{
+        		handler(sender, e);
+            }
+        }
+
+        //down
+        protected void RaiseMouseDown(object sender, MouseArg e)
+        {
+        	var handler = MouseDown;
+            if (handler != null)
+            {
+                handler(sender, e);
+            }
+        }
+
+        //up
+        protected void RaiseMouseUp(object sender, MouseArg e)
+        {
+        	var handler = MouseUp;
+            if (handler != null)
+            {
+                handler(sender, e);
+            }
+        }
+
+        protected void RaiseMouseMove(object sender, MouseArg e)
+        {
+        	var handler = MouseMove;
+            if (handler != null)
+            {
+                handler(sender, e);
+            }
+        }
+        
+        //over
+        protected void RaiseMouseOver(object sender, MouseArg args)
+        {
+        	var handler = MouseOver;
+            if (handler != null)
+            {
+                handler(sender, args);
+            }
+        }
+
+        //out
+        protected void RaiseMouseOut(object sender, MouseArg args)
+        {
+        	var handler = MouseOut;
+            if (handler != null)
+            {
+                handler(sender, args);
+            }
+        }
+        
+        
+        //scroll
+        protected void OnMouseScroll(int scroll, bool ctrlKey, bool shiftKey, bool altKey, string sessionID)
+        {
+        	RaiseMouseScroll(this, new MouseScrollArg { Scroll = scroll, AltKey = altKey, ShiftKey = shiftKey, CtrlKey = ctrlKey, SessionID = sessionID});
+        }
+        
+        protected void RaiseMouseScroll(object sender, MouseScrollArg e)
+        {
+        	var handler = MouseScroll;
+            if (handler != null)
+            {
+                handler(sender, e);
+            }
+        }
+        
+        #endregion graphical EVENTS
+    }
+    
+    public class SVGArg : EventArgs
+    {
+    	public string SessionID;
+    }
+    	
+    
+    /// <summary>
+    /// Describes the Attribute which was set
+    /// </summary>
+    public class AttributeEventArgs : SVGArg
+    {
+    	public string Attribute;
+    	public object Value;
+    }
+    
+    /// <summary>
+    /// Content of this whas was set
+    /// </summary>
+    public class ContentEventArgs : SVGArg
+    {
+    	public string Content;
+    }
+    
+    /// <summary>
+    /// Describes the Attribute which was set
+    /// </summary>
+    public class ChildAddedEventArgs : SVGArg
+    {
+    	public SvgElement NewChild;
+    	public SvgElement BeforeSibling;
+    }
+
+#if Net4
+    //deriving class registers event actions and calls the actions if the event occurs
+    public interface ISvgEventCaller
+    {
+        void RegisterAction(string rpcID, Action action);
+        void RegisterAction<T1>(string rpcID, Action<T1> action);
+        void RegisterAction<T1, T2>(string rpcID, Action<T1, T2> action);
+        void RegisterAction<T1, T2, T3>(string rpcID, Action<T1, T2, T3> action);
+        void RegisterAction<T1, T2, T3, T4>(string rpcID, Action<T1, T2, T3, T4> action);
+        void RegisterAction<T1, T2, T3, T4, T5>(string rpcID, Action<T1, T2, T3, T4, T5> action);
+        void RegisterAction<T1, T2, T3, T4, T5, T6>(string rpcID, Action<T1, T2, T3, T4, T5, T6> action);
+        void RegisterAction<T1, T2, T3, T4, T5, T6, T7>(string rpcID, Action<T1, T2, T3, T4, T5, T6, T7> action);
+        void RegisterAction<T1, T2, T3, T4, T5, T6, T7, T8>(string rpcID, Action<T1, T2, T3, T4, T5, T6, T7, T8> action);
+        void UnregisterAction(string rpcID);
+    }
+#endif
+
+    /// <summary>
+    /// Represents the state of the mouse at the moment the event occured.
+    /// </summary>
+    public class MouseArg : SVGArg
+    {
+        public float x;
+        public float y;
+
+        /// <summary>
+        /// 1 = left, 2 = middle, 3 = right
+        /// </summary>
+        public int Button;
+        
+        /// <summary>
+        /// Amount of mouse clicks, e.g. 2 for double click
+        /// </summary>
+        public int ClickCount = -1;
+        
+        /// <summary>
+        /// Alt modifier key pressed
+        /// </summary>
+        public bool AltKey;
+        
+        /// <summary>
+        /// Shift modifier key pressed
+        /// </summary>
+        public bool ShiftKey;
+        
+        /// <summary>
+        /// Control modifier key pressed
+        /// </summary>
+        public bool CtrlKey;
+    }
+    
+    /// <summary>
+    /// Represents a string argument
+    /// </summary>
+    public class StringArg : SVGArg
+    {
+        public string s;
+    }
+    
+    public class MouseScrollArg : SVGArg
+    {
+    	public int Scroll;
+    	
+    	/// <summary>
+        /// Alt modifier key pressed
+        /// </summary>
+        public bool AltKey;
+        
+        /// <summary>
+        /// Shift modifier key pressed
+        /// </summary>
+        public bool ShiftKey;
+        
+        /// <summary>
+        /// Control modifier key pressed
+        /// </summary>
+        public bool CtrlKey;
+    }
+
+    public interface ISvgNode
+    {
+        string Content { get; }
+    }
+
+    internal interface ISvgElement
+    {
+		SvgElement Parent {get;}
+		SvgElementCollection Children { get; }
+        IList<ISvgNode> Nodes { get; }
+
+        void Render(SvgRenderer renderer);
+    }
 }