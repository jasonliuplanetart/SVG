﻿using System;
using System.Collections.Generic;
using System.Linq;
using System.Text;
using System.Drawing;
using System.Drawing.Drawing2D;
using Svg.DataTypes;

namespace Svg
{
    /// <summary>
    /// The <see cref="SvgText"/> element defines a graphics element consisting of text.
    /// </summary>
    [SvgElement("text")]
    public class SvgText : SvgTextBase
    {
<<<<<<< HEAD
        /// <summary>
        /// Initializes the <see cref="SvgText"/> class.
        /// </summary>
        public SvgText() : base() {}
=======
        private SvgUnit _x;
        private SvgUnit _y;
        private SvgUnit _dy;
        private SvgUnit _dx;
        private SvgUnit _letterSpacing;
        private SvgUnit _wordSpacing;
        private SvgUnit _fontSize;
		private SvgFontWeight _fontWeight;
        private string _font;
        private string _fontFamily;
        private GraphicsPath _path;
        private SvgTextAnchor _textAnchor = SvgTextAnchor.Start;
        private static readonly SvgRenderer _stringMeasure;
        private const string DefaultFontFamily = "Times New Roman";

        /// <summary>
        /// Initializes the <see cref="SvgText"/> class.
        /// </summary>
        static SvgText()
        {
            Bitmap bitmap = new Bitmap(1, 1);
            _stringMeasure = SvgRenderer.FromImage(bitmap);
            _stringMeasure.TextRenderingHint = TextRenderingHint.AntiAlias;
        }

        /// <summary>
        /// Initializes a new instance of the <see cref="SvgText"/> class.
        /// </summary>
        public SvgText()
        {
            this._fontFamily = DefaultFontFamily;
            this._fontSize = new SvgUnit(0.0f);
            this._dy = new SvgUnit(0.0f);
            this._dx = new SvgUnit(0.0f);
        }
>>>>>>> ba8a9744

        /// <summary>
        /// Initializes a new instance of the <see cref="SvgText"/> class.
        /// </summary>
        /// <param name="text">The text.</param>
        public SvgText(string text) : this()
        {
            this.Text = text;
        }
<<<<<<< HEAD
        
        public override SvgElement DeepCopy()
=======

        /// <summary>
        /// Gets or sets the text to be rendered.
        /// </summary>
        public virtual string Text
        {
            get { return base.Content; }
            set { base.Content = value; this.IsPathDirty = true; this.Content = value; }
        }

        /// <summary>
        /// Gets or sets the text anchor.
        /// </summary>
        /// <value>The text anchor.</value>
        [SvgAttribute("text-anchor")]
        public virtual SvgTextAnchor TextAnchor
        {
            get { return this._textAnchor; }
            set { this._textAnchor = value; this.IsPathDirty = true; }
        }

        /// <summary>
        /// Gets or sets the X.
        /// </summary>
        /// <value>The X.</value>
        [SvgAttribute("x")]
        public virtual SvgUnit X
        {
        	get { return this._x; }
        	set
        	{
        		if(_x != value)
        		{
        			this._x = value;
        			this.IsPathDirty = true;
        			OnAttributeChanged(new AttributeEventArgs{ Attribute = "x", Value = value });
        		}
        	}
        }

        /// <summary>
        /// Gets or sets the dX.
        /// </summary>
        /// <value>The dX.</value>
        [SvgAttribute("dx")]
        public virtual SvgUnit Dx
        {
            get { return this._dx; }
            set
            {
                if (_dx != value)
                {
                    this._dx = value;
                    this.IsPathDirty = true;
                    OnAttributeChanged(new AttributeEventArgs { Attribute = "dx", Value = value });
                }
            }
        }

        /// <summary>
        /// Gets or sets the Y.
        /// </summary>
        /// <value>The Y.</value>
        [SvgAttribute("y")]
        public virtual SvgUnit Y
        {
        	get { return this._y; }
        	set
        	{
        		if(_y != value)
        		{
        			this._y = value;
        			this.IsPathDirty = true;
        			OnAttributeChanged(new AttributeEventArgs{ Attribute = "y", Value = value });
        		}
        	}
        }

        /// <summary>
        /// Gets or sets the dY.
        /// </summary>
        /// <value>The dY.</value>
        [SvgAttribute("dy")]
        public virtual SvgUnit Dy
        {
            get { return this._dy; }
            set
            {
                if (_dy != value)
                {
                    this._dy = value;
                    this.IsPathDirty = true;
                    OnAttributeChanged(new AttributeEventArgs { Attribute = "dy", Value = value });
                }
            }
        }

        /// <summary>
        /// Specifies spacing behavior between text characters.
        /// </summary>
        [SvgAttribute("letter-spacing")]
        public virtual SvgUnit LetterSpacing
        {
            get { return this._letterSpacing; }
            set { this._letterSpacing = value; this.IsPathDirty = true; }
        }

        /// <summary>
        /// Specifies spacing behavior between words.
        /// </summary>
        [SvgAttribute("word-spacing")]
        public virtual SvgUnit WordSpacing
        {
            get { return this._wordSpacing; }
            set { this._wordSpacing = value; this.IsPathDirty = true; }
        }

        /// <summary>
        /// Indicates which font family is to be used to render the text.
        /// </summary>
        [SvgAttribute("font-family")]
        public virtual string FontFamily
        {
            get { return this._fontFamily; }
            set
            {
                this._fontFamily = ValidateFontFamily(value);
                this.IsPathDirty = true;
            }
        }

        /// <summary>
        /// Refers to the size of the font from baseline to baseline when multiple lines of text are set solid in a multiline layout environment.
        /// </summary>
        [SvgAttribute("font-size")]
        public virtual SvgUnit FontSize
        {
            get { return this._fontSize; }
            set { this._fontSize = value; this.IsPathDirty = true; }
        }


		/// <summary>
		/// Refers to the boldness of the font.
		/// </summary>
		[SvgAttribute("font-weight")]
		public virtual SvgFontWeight FontWeight
		{
			get { return this._fontWeight; }
			set { this._fontWeight = value; this.IsPathDirty = true; }
		}


        /// <summary>
        /// Set all font information.
        /// </summary>
        [SvgAttribute("font")]
        public virtual string Font
        {
            get { return this._font; }
            set
            {
                var parts = value.Split(',');
                foreach (var part in parts)
                {
                    //This deals with setting font size. Looks for either <number>px or <number>pt style="font: bold 16px/normal 'trebuchet ms', verdana, sans-serif;"
                    Regex rx = new Regex(@"(\d+)+(?=pt|px)");
                    var res = rx.Match(part);
                    if (res.Success)
                    {
                        int fontSize = 10;
                        int.TryParse(res.Value, out fontSize);
                        this.FontSize = new SvgUnit((float)fontSize);
                    }

                    //this assumes "bold" has spaces around it. e.g.: style="font: bold 16px/normal 
                    rx = new Regex(@"\sbold\s");
                    res = rx.Match(part);
                    if (res.Success)
                    {
                        this.FontWeight = SvgFontWeight.bold;
                    }
                }
                var font = ValidateFontFamily(value);
                this._fontFamily = font;
                this._font = font; //not sure this is used?

                this.IsPathDirty = true;
            }
        }

        /// <summary>
        /// Gets or sets the fill.
        /// </summary>
        /// <remarks>
        /// <para>Unlike other <see cref="SvgGraphicsElement"/>s, <see cref="SvgText"/> has a default fill of black rather than transparent.</para>
        /// </remarks>
        /// <value>The fill.</value>
        public override SvgPaintServer Fill
        {
            get { return (this.Attributes["fill"] == null) ? new SvgColourServer(Color.Black) : (SvgPaintServer)this.Attributes["fill"]; }
            set { this.Attributes["fill"] = value; }
        }

        /// <summary>
        /// Returns a <see cref="T:System.String"/> that represents the current <see cref="T:System.Object"/>.
        /// </summary>
        /// <returns>
        /// A <see cref="T:System.String"/> that represents the current <see cref="T:System.Object"/>.
        /// </returns>
        public override string ToString()
        {
            return this.Text;
        }

        /// <summary>
        /// Gets or sets a value to determine if anti-aliasing should occur when the element is being rendered.
        /// </summary>
        /// <value></value>
        protected override bool RequiresSmoothRendering
        {
            get { return true; }
        }

        /// <summary>
        /// Gets the bounds of the element.
        /// </summary>
        /// <value>The bounds.</value>
        public override System.Drawing.RectangleF Bounds
        {
            get { return this.Path.GetBounds(); }
        }

        static private RectangleF MeasureString(SvgRenderer renderer, string text, Font font)
>>>>>>> ba8a9744
        {
            return DeepCopy<SvgText>();
        }

        public override SvgElement DeepCopy<T>()
        {
<<<<<<< HEAD
            var newObj = base.DeepCopy<T>() as SvgText;
            newObj.TextAnchor = this.TextAnchor;
            newObj.WordSpacing = this.WordSpacing;
            newObj.LetterSpacing = this.LetterSpacing;
            newObj.Font = this.Font;
            newObj.FontFamily = this.FontFamily;
            newObj.FontSize = this.FontSize;
            newObj.FontWeight = this.FontWeight;
            newObj.X = this.X;
            newObj.Y = this.Y;
            return newObj;
        }
=======
            get
            {
                // Make sure the path is always null if there is no text
				//if there is a TSpan inside of this text element then path should not be null (even if this text is empty!)
				if (string.IsNullOrWhiteSpace(this.Text) && this.Children.Where(x => x is SvgTextSpan).Select(x => x as SvgTextSpan).Count() == 0)
				    return _path = null;
				//NOT SURE WHAT THIS IS ABOUT - Path gets created again anyway - WTF?
                // When an empty string is passed to GraphicsPath, it rises an InvalidArgumentException...

				if (_path == null || this.IsPathDirty)
                {
                    float fontSize = this.FontSize.ToDeviceValue(this);
                    if (fontSize == 0.0f)
                    {
                        fontSize = 1.0f;
                    }

                	FontStyle fontWeight = (this.FontWeight == SvgFontWeight.bold ? FontStyle.Bold : FontStyle.Regular);
					Font font = new Font(this._fontFamily, fontSize, fontWeight, GraphicsUnit.Pixel);

                    _path = new GraphicsPath();
                    _path.StartFigure();

					if (!string.IsNullOrEmpty(this.Text))
	                	DrawString(_path, this.X, this.Y, this.Dx, this.Dy, font, fontSize, this.Text);

					foreach (var tspan in this.Children.Where(x => x is SvgTextSpan).Select(x => x as SvgTextSpan))
					{
						if (!string.IsNullOrEmpty(tspan.Text))
							DrawString(
							_path, 
							tspan.X == SvgUnit.Empty ? this.X: tspan.X,
							tspan.Y == SvgUnit.Empty ? this.Y : tspan.Y, 
							tspan.DX,
							tspan.DY,
							font, 
							fontSize,
							tspan.Text);
					}

                	_path.CloseFigure();
                    this.IsPathDirty = false;
                }
                return _path;
            }
            protected set
            {
                _path = value;
            }
        }

        private static string ValidateFontFamily(string fontFamilyList)
        {
            // Split font family list on "," and then trim start and end spaces and quotes.
            var fontParts = fontFamilyList.Split(new[] { ',' }).Select(fontName => fontName.Trim(new[] { '"', ' ','\''  }));

            var families = System.Drawing.FontFamily.Families;

            // Find a the first font that exists in the list of installed font families.
            //styles from IE get sent through as lowercase.
            foreach (var f in fontParts.Where(f => families.Any(family => family.Name.ToLower() == f.ToLower())))
            {
                return f;
            }
            // No valid font family found from the list requested.
            return DefaultFontFamily;
        }

		private void DrawString(GraphicsPath path, SvgUnit x, SvgUnit y, SvgUnit dx, SvgUnit dy, Font font, float fontSize, string text)
		{
			PointF location = PointF.Empty;
			SizeF stringBounds;

			lock (_stringMeasure)
			{
				stringBounds = _stringMeasure.MeasureString(text, font);
			}

			float xToDevice = x.ToDeviceValue(this) + dx.ToDeviceValue(this);
			float yToDevice = y.ToDeviceValue(this, true) + dy.ToDeviceValue(this, true);

			// Minus FontSize because the x/y coords mark the bottom left, not bottom top.
			switch (this.TextAnchor)
			{
				case SvgTextAnchor.Start:
					location = new PointF(xToDevice, yToDevice - stringBounds.Height);
					break;
				case SvgTextAnchor.Middle:
					location = new PointF(xToDevice - (stringBounds.Width / 2), yToDevice - stringBounds.Height);
					break;
				case SvgTextAnchor.End:
					location = new PointF(xToDevice - stringBounds.Width, yToDevice - stringBounds.Height);
					break;
			}

			// No way to do letter-spacing or word-spacing, so do manually
			if (this.LetterSpacing.Value > 0.0f || this.WordSpacing.Value > 0.0f)
			{
				// Cut up into words, or just leave as required
				string[] words = (this.WordSpacing.Value > 0.0f) ? text.Split(' ') : new string[] { text };
				float wordSpacing = this.WordSpacing.ToDeviceValue(this);
				float letterSpacing = this.LetterSpacing.ToDeviceValue(this);
				float start = this.X.ToDeviceValue(this);

				foreach (string word in words)
				{
					// Only do if there is line spacing, just write the word otherwise
					if (this.LetterSpacing.Value > 0.0f)
					{
						char[] characters = word.ToCharArray();
						foreach (char currentCharacter in characters)
						{
							path.AddString(currentCharacter.ToString(), new FontFamily(this._fontFamily), (int)font.Style, fontSize, location, StringFormat.GenericTypographic);
							location = new PointF(path.GetBounds().Width + start + letterSpacing, location.Y);
						}
					}
					else
					{
						path.AddString(word, new FontFamily(this._fontFamily), (int)font.Style, fontSize, location, StringFormat.GenericTypographic);
					}

					// Move the location of the word to be written along
					location = new PointF(path.GetBounds().Width + start + wordSpacing, location.Y);
				}
			}
			else
			{
				if (!string.IsNullOrEmpty(text))
				{
					path.AddString(text, new FontFamily(this._fontFamily), (int)font.Style, fontSize, location, StringFormat.GenericTypographic);
				}
			}

		}
		
		[SvgAttribute("onchange")]
        public event EventHandler<StringArg> Change;
		
		//change
        protected void OnChange(string newString, string sessionID)
        {
        	RaiseChange(this, new StringArg {s = newString, SessionID = sessionID});
        }
        
        protected void RaiseChange(object sender, StringArg s)
        {
        	var handler = Change;
            if (handler != null)
            {
                handler(sender, s);
            }
        }

		public override void RegisterEvents(ISvgEventCaller caller)
		{
			//register basic events
			base.RegisterEvents(caller); 
			
			//add change event for text
            caller.RegisterAction<string, string>(this.ID + "/onchange", OnChange);
		}
		
		public override void UnregisterEvents(ISvgEventCaller caller)
		{
			//unregister base events
			base.UnregisterEvents(caller);
			
			//unregister change event
        	caller.UnregisterAction(this.ID + "/onchange");
			
		}

		public override SvgElement DeepCopy()
		{
			return DeepCopy<SvgText>();
		}

		public override SvgElement DeepCopy<T>()
		{
			var newObj = base.DeepCopy<T>() as SvgText;
			newObj.TextAnchor = this.TextAnchor;
			newObj.WordSpacing = this.WordSpacing;
			newObj.LetterSpacing = this.LetterSpacing;
			newObj.Font = this.Font;
			newObj.FontFamily = this.FontFamily;
			newObj.FontSize = this.FontSize;
			newObj.FontWeight = this.FontWeight;
			newObj.X = this.X;
			newObj.Y = this.Y;
			return newObj;
		}
>>>>>>> ba8a9744
    }
}
<|MERGE_RESOLUTION|>--- conflicted
+++ resolved
@@ -1,520 +1,51 @@
-﻿using System;
-using System.Collections.Generic;
-using System.Linq;
-using System.Text;
-using System.Drawing;
-using System.Drawing.Drawing2D;
-using Svg.DataTypes;
-
-namespace Svg
-{
-    /// <summary>
-    /// The <see cref="SvgText"/> element defines a graphics element consisting of text.
-    /// </summary>
-    [SvgElement("text")]
-    public class SvgText : SvgTextBase
-    {
-<<<<<<< HEAD
-        /// <summary>
-        /// Initializes the <see cref="SvgText"/> class.
-        /// </summary>
-        public SvgText() : base() {}
-=======
-        private SvgUnit _x;
-        private SvgUnit _y;
-        private SvgUnit _dy;
-        private SvgUnit _dx;
-        private SvgUnit _letterSpacing;
-        private SvgUnit _wordSpacing;
-        private SvgUnit _fontSize;
-		private SvgFontWeight _fontWeight;
-        private string _font;
-        private string _fontFamily;
-        private GraphicsPath _path;
-        private SvgTextAnchor _textAnchor = SvgTextAnchor.Start;
-        private static readonly SvgRenderer _stringMeasure;
-        private const string DefaultFontFamily = "Times New Roman";
-
-        /// <summary>
-        /// Initializes the <see cref="SvgText"/> class.
-        /// </summary>
-        static SvgText()
-        {
-            Bitmap bitmap = new Bitmap(1, 1);
-            _stringMeasure = SvgRenderer.FromImage(bitmap);
-            _stringMeasure.TextRenderingHint = TextRenderingHint.AntiAlias;
-        }
-
-        /// <summary>
-        /// Initializes a new instance of the <see cref="SvgText"/> class.
-        /// </summary>
-        public SvgText()
-        {
-            this._fontFamily = DefaultFontFamily;
-            this._fontSize = new SvgUnit(0.0f);
-            this._dy = new SvgUnit(0.0f);
-            this._dx = new SvgUnit(0.0f);
-        }
->>>>>>> ba8a9744
-
-        /// <summary>
-        /// Initializes a new instance of the <see cref="SvgText"/> class.
-        /// </summary>
-        /// <param name="text">The text.</param>
-        public SvgText(string text) : this()
-        {
-            this.Text = text;
-        }
-<<<<<<< HEAD
-        
-        public override SvgElement DeepCopy()
-=======
-
-        /// <summary>
-        /// Gets or sets the text to be rendered.
-        /// </summary>
-        public virtual string Text
-        {
-            get { return base.Content; }
-            set { base.Content = value; this.IsPathDirty = true; this.Content = value; }
-        }
-
-        /// <summary>
-        /// Gets or sets the text anchor.
-        /// </summary>
-        /// <value>The text anchor.</value>
-        [SvgAttribute("text-anchor")]
-        public virtual SvgTextAnchor TextAnchor
-        {
-            get { return this._textAnchor; }
-            set { this._textAnchor = value; this.IsPathDirty = true; }
-        }
-
-        /// <summary>
-        /// Gets or sets the X.
-        /// </summary>
-        /// <value>The X.</value>
-        [SvgAttribute("x")]
-        public virtual SvgUnit X
-        {
-        	get { return this._x; }
-        	set
-        	{
-        		if(_x != value)
-        		{
-        			this._x = value;
-        			this.IsPathDirty = true;
-        			OnAttributeChanged(new AttributeEventArgs{ Attribute = "x", Value = value });
-        		}
-        	}
-        }
-
-        /// <summary>
-        /// Gets or sets the dX.
-        /// </summary>
-        /// <value>The dX.</value>
-        [SvgAttribute("dx")]
-        public virtual SvgUnit Dx
-        {
-            get { return this._dx; }
-            set
-            {
-                if (_dx != value)
-                {
-                    this._dx = value;
-                    this.IsPathDirty = true;
-                    OnAttributeChanged(new AttributeEventArgs { Attribute = "dx", Value = value });
-                }
-            }
-        }
-
-        /// <summary>
-        /// Gets or sets the Y.
-        /// </summary>
-        /// <value>The Y.</value>
-        [SvgAttribute("y")]
-        public virtual SvgUnit Y
-        {
-        	get { return this._y; }
-        	set
-        	{
-        		if(_y != value)
-        		{
-        			this._y = value;
-        			this.IsPathDirty = true;
-        			OnAttributeChanged(new AttributeEventArgs{ Attribute = "y", Value = value });
-        		}
-        	}
-        }
-
-        /// <summary>
-        /// Gets or sets the dY.
-        /// </summary>
-        /// <value>The dY.</value>
-        [SvgAttribute("dy")]
-        public virtual SvgUnit Dy
-        {
-            get { return this._dy; }
-            set
-            {
-                if (_dy != value)
-                {
-                    this._dy = value;
-                    this.IsPathDirty = true;
-                    OnAttributeChanged(new AttributeEventArgs { Attribute = "dy", Value = value });
-                }
-            }
-        }
-
-        /// <summary>
-        /// Specifies spacing behavior between text characters.
-        /// </summary>
-        [SvgAttribute("letter-spacing")]
-        public virtual SvgUnit LetterSpacing
-        {
-            get { return this._letterSpacing; }
-            set { this._letterSpacing = value; this.IsPathDirty = true; }
-        }
-
-        /// <summary>
-        /// Specifies spacing behavior between words.
-        /// </summary>
-        [SvgAttribute("word-spacing")]
-        public virtual SvgUnit WordSpacing
-        {
-            get { return this._wordSpacing; }
-            set { this._wordSpacing = value; this.IsPathDirty = true; }
-        }
-
-        /// <summary>
-        /// Indicates which font family is to be used to render the text.
-        /// </summary>
-        [SvgAttribute("font-family")]
-        public virtual string FontFamily
-        {
-            get { return this._fontFamily; }
-            set
-            {
-                this._fontFamily = ValidateFontFamily(value);
-                this.IsPathDirty = true;
-            }
-        }
-
-        /// <summary>
-        /// Refers to the size of the font from baseline to baseline when multiple lines of text are set solid in a multiline layout environment.
-        /// </summary>
-        [SvgAttribute("font-size")]
-        public virtual SvgUnit FontSize
-        {
-            get { return this._fontSize; }
-            set { this._fontSize = value; this.IsPathDirty = true; }
-        }
-
-
-		/// <summary>
-		/// Refers to the boldness of the font.
-		/// </summary>
-		[SvgAttribute("font-weight")]
-		public virtual SvgFontWeight FontWeight
-		{
-			get { return this._fontWeight; }
-			set { this._fontWeight = value; this.IsPathDirty = true; }
-		}
-
-
-        /// <summary>
-        /// Set all font information.
-        /// </summary>
-        [SvgAttribute("font")]
-        public virtual string Font
-        {
-            get { return this._font; }
-            set
-            {
-                var parts = value.Split(',');
-                foreach (var part in parts)
-                {
-                    //This deals with setting font size. Looks for either <number>px or <number>pt style="font: bold 16px/normal 'trebuchet ms', verdana, sans-serif;"
-                    Regex rx = new Regex(@"(\d+)+(?=pt|px)");
-                    var res = rx.Match(part);
-                    if (res.Success)
-                    {
-                        int fontSize = 10;
-                        int.TryParse(res.Value, out fontSize);
-                        this.FontSize = new SvgUnit((float)fontSize);
-                    }
-
-                    //this assumes "bold" has spaces around it. e.g.: style="font: bold 16px/normal 
-                    rx = new Regex(@"\sbold\s");
-                    res = rx.Match(part);
-                    if (res.Success)
-                    {
-                        this.FontWeight = SvgFontWeight.bold;
-                    }
-                }
-                var font = ValidateFontFamily(value);
-                this._fontFamily = font;
-                this._font = font; //not sure this is used?
-
-                this.IsPathDirty = true;
-            }
-        }
-
-        /// <summary>
-        /// Gets or sets the fill.
-        /// </summary>
-        /// <remarks>
-        /// <para>Unlike other <see cref="SvgGraphicsElement"/>s, <see cref="SvgText"/> has a default fill of black rather than transparent.</para>
-        /// </remarks>
-        /// <value>The fill.</value>
-        public override SvgPaintServer Fill
-        {
-            get { return (this.Attributes["fill"] == null) ? new SvgColourServer(Color.Black) : (SvgPaintServer)this.Attributes["fill"]; }
-            set { this.Attributes["fill"] = value; }
-        }
-
-        /// <summary>
-        /// Returns a <see cref="T:System.String"/> that represents the current <see cref="T:System.Object"/>.
-        /// </summary>
-        /// <returns>
-        /// A <see cref="T:System.String"/> that represents the current <see cref="T:System.Object"/>.
-        /// </returns>
-        public override string ToString()
-        {
-            return this.Text;
-        }
-
-        /// <summary>
-        /// Gets or sets a value to determine if anti-aliasing should occur when the element is being rendered.
-        /// </summary>
-        /// <value></value>
-        protected override bool RequiresSmoothRendering
-        {
-            get { return true; }
-        }
-
-        /// <summary>
-        /// Gets the bounds of the element.
-        /// </summary>
-        /// <value>The bounds.</value>
-        public override System.Drawing.RectangleF Bounds
-        {
-            get { return this.Path.GetBounds(); }
-        }
-
-        static private RectangleF MeasureString(SvgRenderer renderer, string text, Font font)
->>>>>>> ba8a9744
-        {
-            return DeepCopy<SvgText>();
-        }
-
-        public override SvgElement DeepCopy<T>()
-        {
-<<<<<<< HEAD
-            var newObj = base.DeepCopy<T>() as SvgText;
-            newObj.TextAnchor = this.TextAnchor;
-            newObj.WordSpacing = this.WordSpacing;
-            newObj.LetterSpacing = this.LetterSpacing;
-            newObj.Font = this.Font;
-            newObj.FontFamily = this.FontFamily;
-            newObj.FontSize = this.FontSize;
-            newObj.FontWeight = this.FontWeight;
-            newObj.X = this.X;
-            newObj.Y = this.Y;
-            return newObj;
-        }
-=======
-            get
-            {
-                // Make sure the path is always null if there is no text
-				//if there is a TSpan inside of this text element then path should not be null (even if this text is empty!)
-				if (string.IsNullOrWhiteSpace(this.Text) && this.Children.Where(x => x is SvgTextSpan).Select(x => x as SvgTextSpan).Count() == 0)
-				    return _path = null;
-				//NOT SURE WHAT THIS IS ABOUT - Path gets created again anyway - WTF?
-                // When an empty string is passed to GraphicsPath, it rises an InvalidArgumentException...
-
-				if (_path == null || this.IsPathDirty)
-                {
-                    float fontSize = this.FontSize.ToDeviceValue(this);
-                    if (fontSize == 0.0f)
-                    {
-                        fontSize = 1.0f;
-                    }
-
-                	FontStyle fontWeight = (this.FontWeight == SvgFontWeight.bold ? FontStyle.Bold : FontStyle.Regular);
-					Font font = new Font(this._fontFamily, fontSize, fontWeight, GraphicsUnit.Pixel);
-
-                    _path = new GraphicsPath();
-                    _path.StartFigure();
-
-					if (!string.IsNullOrEmpty(this.Text))
-	                	DrawString(_path, this.X, this.Y, this.Dx, this.Dy, font, fontSize, this.Text);
-
-					foreach (var tspan in this.Children.Where(x => x is SvgTextSpan).Select(x => x as SvgTextSpan))
-					{
-						if (!string.IsNullOrEmpty(tspan.Text))
-							DrawString(
-							_path, 
-							tspan.X == SvgUnit.Empty ? this.X: tspan.X,
-							tspan.Y == SvgUnit.Empty ? this.Y : tspan.Y, 
-							tspan.DX,
-							tspan.DY,
-							font, 
-							fontSize,
-							tspan.Text);
-					}
-
-                	_path.CloseFigure();
-                    this.IsPathDirty = false;
-                }
-                return _path;
-            }
-            protected set
-            {
-                _path = value;
-            }
-        }
-
-        private static string ValidateFontFamily(string fontFamilyList)
-        {
-            // Split font family list on "," and then trim start and end spaces and quotes.
-            var fontParts = fontFamilyList.Split(new[] { ',' }).Select(fontName => fontName.Trim(new[] { '"', ' ','\''  }));
-
-            var families = System.Drawing.FontFamily.Families;
-
-            // Find a the first font that exists in the list of installed font families.
-            //styles from IE get sent through as lowercase.
-            foreach (var f in fontParts.Where(f => families.Any(family => family.Name.ToLower() == f.ToLower())))
-            {
-                return f;
-            }
-            // No valid font family found from the list requested.
-            return DefaultFontFamily;
-        }
-
-		private void DrawString(GraphicsPath path, SvgUnit x, SvgUnit y, SvgUnit dx, SvgUnit dy, Font font, float fontSize, string text)
-		{
-			PointF location = PointF.Empty;
-			SizeF stringBounds;
-
-			lock (_stringMeasure)
-			{
-				stringBounds = _stringMeasure.MeasureString(text, font);
-			}
-
-			float xToDevice = x.ToDeviceValue(this) + dx.ToDeviceValue(this);
-			float yToDevice = y.ToDeviceValue(this, true) + dy.ToDeviceValue(this, true);
-
-			// Minus FontSize because the x/y coords mark the bottom left, not bottom top.
-			switch (this.TextAnchor)
-			{
-				case SvgTextAnchor.Start:
-					location = new PointF(xToDevice, yToDevice - stringBounds.Height);
-					break;
-				case SvgTextAnchor.Middle:
-					location = new PointF(xToDevice - (stringBounds.Width / 2), yToDevice - stringBounds.Height);
-					break;
-				case SvgTextAnchor.End:
-					location = new PointF(xToDevice - stringBounds.Width, yToDevice - stringBounds.Height);
-					break;
-			}
-
-			// No way to do letter-spacing or word-spacing, so do manually
-			if (this.LetterSpacing.Value > 0.0f || this.WordSpacing.Value > 0.0f)
-			{
-				// Cut up into words, or just leave as required
-				string[] words = (this.WordSpacing.Value > 0.0f) ? text.Split(' ') : new string[] { text };
-				float wordSpacing = this.WordSpacing.ToDeviceValue(this);
-				float letterSpacing = this.LetterSpacing.ToDeviceValue(this);
-				float start = this.X.ToDeviceValue(this);
-
-				foreach (string word in words)
-				{
-					// Only do if there is line spacing, just write the word otherwise
-					if (this.LetterSpacing.Value > 0.0f)
-					{
-						char[] characters = word.ToCharArray();
-						foreach (char currentCharacter in characters)
-						{
-							path.AddString(currentCharacter.ToString(), new FontFamily(this._fontFamily), (int)font.Style, fontSize, location, StringFormat.GenericTypographic);
-							location = new PointF(path.GetBounds().Width + start + letterSpacing, location.Y);
-						}
-					}
-					else
-					{
-						path.AddString(word, new FontFamily(this._fontFamily), (int)font.Style, fontSize, location, StringFormat.GenericTypographic);
-					}
-
-					// Move the location of the word to be written along
-					location = new PointF(path.GetBounds().Width + start + wordSpacing, location.Y);
-				}
-			}
-			else
-			{
-				if (!string.IsNullOrEmpty(text))
-				{
-					path.AddString(text, new FontFamily(this._fontFamily), (int)font.Style, fontSize, location, StringFormat.GenericTypographic);
-				}
-			}
-
-		}
-		
-		[SvgAttribute("onchange")]
-        public event EventHandler<StringArg> Change;
-		
-		//change
-        protected void OnChange(string newString, string sessionID)
-        {
-        	RaiseChange(this, new StringArg {s = newString, SessionID = sessionID});
-        }
-        
-        protected void RaiseChange(object sender, StringArg s)
-        {
-        	var handler = Change;
-            if (handler != null)
-            {
-                handler(sender, s);
-            }
-        }
-
-		public override void RegisterEvents(ISvgEventCaller caller)
-		{
-			//register basic events
-			base.RegisterEvents(caller); 
-			
-			//add change event for text
-            caller.RegisterAction<string, string>(this.ID + "/onchange", OnChange);
-		}
-		
-		public override void UnregisterEvents(ISvgEventCaller caller)
-		{
-			//unregister base events
-			base.UnregisterEvents(caller);
-			
-			//unregister change event
-        	caller.UnregisterAction(this.ID + "/onchange");
-			
-		}
-
-		public override SvgElement DeepCopy()
-		{
-			return DeepCopy<SvgText>();
-		}
-
-		public override SvgElement DeepCopy<T>()
-		{
-			var newObj = base.DeepCopy<T>() as SvgText;
-			newObj.TextAnchor = this.TextAnchor;
-			newObj.WordSpacing = this.WordSpacing;
-			newObj.LetterSpacing = this.LetterSpacing;
-			newObj.Font = this.Font;
-			newObj.FontFamily = this.FontFamily;
-			newObj.FontSize = this.FontSize;
-			newObj.FontWeight = this.FontWeight;
-			newObj.X = this.X;
-			newObj.Y = this.Y;
-			return newObj;
-		}
->>>>>>> ba8a9744
-    }
-}
+﻿using System;
+using System.Collections.Generic;
+using System.Linq;
+using System.Text;
+using System.Drawing;
+using System.Drawing.Drawing2D;
+using Svg.DataTypes;
+
+namespace Svg
+{
+    /// <summary>
+    /// The <see cref="SvgText"/> element defines a graphics element consisting of text.
+    /// </summary>
+    [SvgElement("text")]
+    public class SvgText : SvgTextBase
+    {
+        /// <summary>
+        /// Initializes the <see cref="SvgText"/> class.
+        /// </summary>
+        public SvgText() : base() {}
+
+        /// <summary>
+        /// Initializes a new instance of the <see cref="SvgText"/> class.
+        /// </summary>
+        /// <param name="text">The text.</param>
+        public SvgText(string text) : this()
+        {
+            this.Text = text;
+        }
+        
+        public override SvgElement DeepCopy()
+        {
+            return DeepCopy<SvgText>();
+        }
+
+        public override SvgElement DeepCopy<T>()
+        {
+            var newObj = base.DeepCopy<T>() as SvgText;
+            newObj.TextAnchor = this.TextAnchor;
+            newObj.WordSpacing = this.WordSpacing;
+            newObj.LetterSpacing = this.LetterSpacing;
+            newObj.Font = this.Font;
+            newObj.FontFamily = this.FontFamily;
+            newObj.FontSize = this.FontSize;
+            newObj.FontWeight = this.FontWeight;
+            newObj.X = this.X;
+            newObj.Y = this.Y;
+            return newObj;
+        }
+    }
+}