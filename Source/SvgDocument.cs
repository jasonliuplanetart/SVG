--- conflicted
+++ resolved
@@ -1,416 +1,404 @@
-using System;
-using System.Collections.Generic;
-using System.ComponentModel;
-using System.Diagnostics;
-using System.Drawing;
-using System.Drawing.Drawing2D;
-using System.Drawing.Text;
-using System.IO;
-using System.Text;
-using System.Xml;
-using System.Linq;
-
-namespace Svg
-{
-    /// <summary>
-    /// The class used to create and load SVG documents.
-    /// </summary>
-    public class SvgDocument : SvgFragment, ITypeDescriptorContext
-    {
-        public static readonly int PointsPerInch = 96;
-        private SvgElementIdManager _idManager;
-
-        /// <summary>
-        /// Initializes a new instance of the <see cref="SvgDocument"/> class.
-        /// </summary>
-        public SvgDocument()
-        {
-            Ppi = PointsPerInch;
-        }
-
-        /// <summary>
-        /// Gets an <see cref="SvgElementIdManager"/> for this document.
-        /// </summary>
-        protected internal virtual SvgElementIdManager IdManager
-        {
-            get
-            {
-                if (_idManager == null)
-                {
-                    _idManager = new SvgElementIdManager(this);
-                }
-
-                return _idManager;
-            }
-        }
-        
-        /// <summary>
-        /// Overwrites the current IdManager with a custom implementation. 
-        /// Be careful with this: If elements have been inserted into the document before,
-        /// you have to take care that the new IdManager also knows of them.
-        /// </summary>
-        /// <param name="manager"></param>
-        public void OverwriteIdManager(SvgElementIdManager manager)
-        {
-            _idManager = manager;
-        }
-
-        /// <summary>
-        /// Gets or sets the Pixels Per Inch of the rendered image.
-        /// </summary>
-        public int Ppi { get; set; }
-
-        #region ITypeDescriptorContext Members
-
-        IContainer ITypeDescriptorContext.Container
-        {
-            get { throw new NotImplementedException(); }
-        }
-
-        object ITypeDescriptorContext.Instance
-        {
-            get { return this; }
-        }
-
-        void ITypeDescriptorContext.OnComponentChanged()
-        {
-            throw new NotImplementedException();
-        }
-
-        bool ITypeDescriptorContext.OnComponentChanging()
-        {
-            throw new NotImplementedException();
-        }
-
-        PropertyDescriptor ITypeDescriptorContext.PropertyDescriptor
-        {
-            get { throw new NotImplementedException(); }
-        }
-
-        object IServiceProvider.GetService(Type serviceType)
-        {
-            throw new NotImplementedException();
-        }
-
-        #endregion
-
-        /// <summary>
-        /// Retrieves the <see cref="SvgElement"/> with the specified ID.
-        /// </summary>
-        /// <param name="id">A <see cref="string"/> containing the ID of the element to find.</param>
-        /// <returns>An <see cref="SvgElement"/> of one exists with the specified ID; otherwise false.</returns>
-        public virtual SvgElement GetElementById(string id)
-        {
-            return IdManager.GetElementById(id);
-        }
-
-        /// <summary>
-        /// Retrieves the <see cref="SvgElement"/> with the specified ID.
-        /// </summary>
-        /// <param name="id">A <see cref="string"/> containing the ID of the element to find.</param>
-        /// <returns>An <see cref="SvgElement"/> of one exists with the specified ID; otherwise false.</returns>
-        public virtual TSvgElement GetElementById<TSvgElement>(string id) where TSvgElement : SvgElement
-        {
-            return (this.GetElementById(id) as TSvgElement);
-        }
-        
-                /// <summary>
-        /// Opens the document at the specified path and loads the SVG contents.
-        /// </summary>
-        /// <param name="path">A <see cref="string"/> containing the path of the file to open.</param>
-        /// <returns>An <see cref="SvgDocument"/> with the contents loaded.</returns>
-        /// <exception cref="FileNotFoundException">The document at the specified <paramref name="path"/> cannot be found.</exception>
-        public static SvgDocument Open(string path)
-        {
-            return Open<SvgDocument>(path, null);
-        }
-
-        /// <summary>
-        /// Opens the document at the specified path and loads the SVG contents.
-        /// </summary>
-        /// <param name="path">A <see cref="string"/> containing the path of the file to open.</param>
-        /// <returns>An <see cref="SvgDocument"/> with the contents loaded.</returns>
-        /// <exception cref="FileNotFoundException">The document at the specified <paramref name="path"/> cannot be found.</exception>
-        public static T Open<T>(string path) where T : SvgDocument, new()
-        {
-            return Open<T>(path, null);
-        }
-
-        /// <summary>
-        /// Opens the document at the specified path and loads the SVG contents.
-        /// </summary>
-        /// <param name="path">A <see cref="string"/> containing the path of the file to open.</param>
-        /// <param name="entities">A dictionary of custom entity definitions to be used when resolving XML entities within the document.</param>
-        /// <returns>An <see cref="SvgDocument"/> with the contents loaded.</returns>
-        /// <exception cref="FileNotFoundException">The document at the specified <paramref name="path"/> cannot be found.</exception>
-        public static T Open<T>(string path, Dictionary<string, string> entities) where T : SvgDocument, new()
-        {
-            if (string.IsNullOrEmpty(path))
-            {
-                throw new ArgumentNullException("path");
-            }
-
-            if (!File.Exists(path))
-            {
-                throw new FileNotFoundException("The specified document cannot be found.", path);
-            }
-
-            return Open<T>(File.OpenRead(path), entities);
-        }
-
-        /// <summary>
-        /// Attempts to open an SVG document from the specified <see cref="Stream"/>.
-        /// </summary>
-        /// <param name="stream">The <see cref="Stream"/> containing the SVG document to open.</param>
-        public static T Open<T>(Stream stream) where T : SvgDocument, new()
-        {
-            return Open<T>(stream, null);
-        }
-
-        /// <summary>
-        /// Opens an SVG document from the specified <see cref="Stream"/> and adds the specified entities.
-        /// </summary>
-        /// <param name="stream">The <see cref="Stream"/> containing the SVG document to open.</param>
-        /// <param name="entities">Custom entity definitions.</param>
-        /// <exception cref="ArgumentNullException">The <paramref name="stream"/> parameter cannot be <c>null</c>.</exception>
-        public static T Open<T>(Stream stream, Dictionary<string, string> entities) where T : SvgDocument, new()
-        {
-            if (stream == null)
-            {
-                throw new ArgumentNullException("stream");
-            }
-
-            //Trace.TraceInformation("Begin Read");
-
-            using (var reader = new SvgTextReader(stream, entities))
-            {
-                var elementStack = new Stack<SvgElement>();
-                bool elementEmpty;
-                SvgElement element = null;
-                SvgElement parent;
-                T svgDocument = null;
-                reader.XmlResolver = new SvgDtdResolver();
-                reader.WhitespaceHandling = WhitespaceHandling.None;
-
-                while (reader.Read())
-                {
-                    try
-                    {
-                        switch (reader.NodeType)
-                        {
-                            case XmlNodeType.Element:
-                                // Does this element have a value or children
-                                // (Must do this check here before we progress to another node)
-                                elementEmpty = reader.IsEmptyElement;
-                                // Create element
-                                if (elementStack.Count > 0)
-                                {
-                                    element = SvgElementFactory.CreateElement(reader, svgDocument);
-                                }
-                                else
-                                {
-                                    svgDocument = SvgElementFactory.CreateDocument<T>(reader);
-                                    element = svgDocument;
-                                }
-
-                                // Add to the parents children
-                                if (elementStack.Count > 0)
-                                {
-                                    parent = elementStack.Peek();
-                                    if (parent != null && element != null)
-                                    {
-                                        parent.Children.Add(element);
-                                        parent.Nodes.Add(element);
-                                    }
-                                }
-
-                                // Push element into stack
-                                elementStack.Push(element);
-
-                                // Need to process if the element is empty
-                                if (elementEmpty)
-                                {
-                                    goto case XmlNodeType.EndElement;
-                                }
-
-                                break;
-                            case XmlNodeType.EndElement:
-
-                                // Pop the element out of the stack
-                                element = elementStack.Pop();
-
-                                if (element.Nodes.OfType<SvgContentNode>().Any())
-                                {
-                                    element.Content = (from e in element.Nodes select e.Content).Aggregate((p, c) => p + c);
-                                }
-                                else
-                                {
-<<<<<<< HEAD
-                                    element.Nodes.Clear(); // No sense wasting the space where it isn't needed
-=======
-                                    element.Content = value.ToString();
-                                    
-                                    // Reset content value for new element
-                                    value.Clear();
->>>>>>> ba8a9744
-                                }
-                                break;
-                            case XmlNodeType.CDATA:
-                            case XmlNodeType.Text:
-                                element = elementStack.Peek();
-                                element.Nodes.Add(new SvgContentNode() { Content = reader.Value });
-                                break;
-                            case XmlNodeType.EntityReference:
-                                reader.ResolveEntity();
-                                element = elementStack.Peek();
-                                element.Nodes.Add(new SvgContentNode() { Content = reader.Value });
-                                break;
-                        }
-                    }
-                    catch (Exception exc)
-                    {
-                        Trace.TraceError(exc.Message);
-                    }
-                }
-
-                //Trace.TraceInformation("End Read");
-                return svgDocument;
-            }
-        }
-
-        /// <summary>
-        /// Opens an SVG document from the specified <see cref="XmlDocument"/>.
-        /// </summary>
-        /// <param name="document">The <see cref="XmlDocument"/> containing the SVG document XML.</param>
-        /// <exception cref="ArgumentNullException">The <paramref name="document"/> parameter cannot be <c>null</c>.</exception>
-        public static SvgDocument Open(XmlDocument document)
-        {
-            if (document == null)
-            {
-                throw new ArgumentNullException("document");
-            }
-
-<<<<<<< HEAD
-            using (var stream = new MemoryStream(UTF8Encoding.Default.GetBytes(document.InnerXml)))
-            {
-                return Open<SvgDocument>(stream, null);
-            }
-=======
-            Stream stream = new MemoryStream(UTF8Encoding.Default.GetBytes(document.InnerXml));
-            return Open<SvgDocument>(stream, null);
->>>>>>> ba8a9744
-        }
-
-        public static Bitmap OpenAsBitmap(string path)
-        {
-            return null;
-        }
-
-        public static Bitmap OpenAsBitmap(XmlDocument document)
-        {
-            return null;
-        }
-
-        /// <summary>
-        /// Renders the <see cref="SvgDocument"/> to the specified <see cref="SvgRenderer"/>.
-        /// </summary>
-        /// <param name="renderer">The <see cref="SvgRenderer"/> to render the document with.</param>
-        /// <exception cref="ArgumentNullException">The <paramref name="renderer"/> parameter cannot be <c>null</c>.</exception>
-        public void Draw(SvgRenderer renderer)
-        {
-            if (renderer == null)
-            {
-                throw new ArgumentNullException("renderer");
-            }
-
-            this.Render(renderer);
-        }
-
-        /// <summary>
-        /// Renders the <see cref="SvgDocument"/> to the specified <see cref="Graphics"/>.
-        /// </summary>
-        /// <param name="graphics">The <see cref="Graphics"/> to be rendered to.</param>
-        /// <exception cref="ArgumentNullException">The <paramref name="graphics"/> parameter cannot be <c>null</c>.</exception>
-        public void Draw(Graphics graphics)
-        {
-            if (graphics == null)
-            {
-                throw new ArgumentNullException("graphics");
-            }
-
-            this.Render(SvgRenderer.FromGraphics(graphics));
-        }
-
-        /// <summary>
-        /// Renders the <see cref="SvgDocument"/> and returns the image as a <see cref="Bitmap"/>.
-        /// </summary>
-        /// <returns>A <see cref="Bitmap"/> containing the rendered document.</returns>
-        public virtual Bitmap Draw()
-        {
-            //Trace.TraceInformation("Begin Render");
-
-            var size = GetDimensions();
-            var bitmap = new Bitmap((int)Math.Ceiling(size.Width), (int)Math.Ceiling(size.Height));
-       // 	bitmap.SetResolution(300, 300);
-            try
-            {
-                Draw(bitmap);
-            }
-            catch
-            {
-                bitmap.Dispose();
-                throw;
-            }
-
-            //Trace.TraceInformation("End Render");
-            return bitmap;
-        }
-
-        /// <summary>
-        /// Renders the <see cref="SvgDocument"/> into a given Bitmap <see cref="Bitmap"/>.
-        /// </summary>
-        public virtual void Draw(Bitmap bitmap)
-        {
-            //Trace.TraceInformation("Begin Render");
-
-            try
-            {
-                using (var renderer = SvgRenderer.FromImage(bitmap))
-                {
-                    renderer.TextRenderingHint = TextRenderingHint.AntiAlias;
-                    renderer.TextContrast = 1;
-                    renderer.PixelOffsetMode = PixelOffsetMode.Half;
-                    this.Render(renderer);
-                    renderer.Save();
-                }
-            }
-            catch
-            {
-                throw;
-            }
-
-            //Trace.TraceInformation("End Render");
-        }
-
-        public void Write(Stream stream)
-        {
-
-            var xmlWriter = new XmlTextWriter(stream, Encoding.UTF8);
-            xmlWriter.Formatting = Formatting.Indented;
-
-            xmlWriter.WriteDocType("svg", "-//W3C//DTD SVG 1.1//EN", "http://www.w3.org/Graphics/SVG/1.1/DTD/svg11.dtd", null);
-
-            this.WriteElement(xmlWriter);
-
-            xmlWriter.Flush();
-        }
-
-        public void Write(string path)
-        {
-            using(var fs = new FileStream(path, FileMode.Create, FileAccess.Write))
-            {
-                this.Write(fs);
-            }
-        }
-    }
-}
+using System;
+using System.Collections.Generic;
+using System.ComponentModel;
+using System.Diagnostics;
+using System.Drawing;
+using System.Drawing.Drawing2D;
+using System.Drawing.Text;
+using System.IO;
+using System.Text;
+using System.Xml;
+using System.Linq;
+
+namespace Svg
+{
+    /// <summary>
+    /// The class used to create and load SVG documents.
+    /// </summary>
+    public class SvgDocument : SvgFragment, ITypeDescriptorContext
+    {
+        public static readonly int PointsPerInch = 96;
+        private SvgElementIdManager _idManager;
+
+        /// <summary>
+        /// Initializes a new instance of the <see cref="SvgDocument"/> class.
+        /// </summary>
+        public SvgDocument()
+        {
+            Ppi = PointsPerInch;
+        }
+
+        /// <summary>
+        /// Gets an <see cref="SvgElementIdManager"/> for this document.
+        /// </summary>
+        protected internal virtual SvgElementIdManager IdManager
+        {
+            get
+            {
+                if (_idManager == null)
+                {
+                    _idManager = new SvgElementIdManager(this);
+                }
+
+                return _idManager;
+            }
+        }
+        
+        /// <summary>
+        /// Overwrites the current IdManager with a custom implementation. 
+        /// Be careful with this: If elements have been inserted into the document before,
+        /// you have to take care that the new IdManager also knows of them.
+        /// </summary>
+        /// <param name="manager"></param>
+        public void OverwriteIdManager(SvgElementIdManager manager)
+        {
+            _idManager = manager;
+        }
+
+        /// <summary>
+        /// Gets or sets the Pixels Per Inch of the rendered image.
+        /// </summary>
+        public int Ppi { get; set; }
+
+        #region ITypeDescriptorContext Members
+
+        IContainer ITypeDescriptorContext.Container
+        {
+            get { throw new NotImplementedException(); }
+        }
+
+        object ITypeDescriptorContext.Instance
+        {
+            get { return this; }
+        }
+
+        void ITypeDescriptorContext.OnComponentChanged()
+        {
+            throw new NotImplementedException();
+        }
+
+        bool ITypeDescriptorContext.OnComponentChanging()
+        {
+            throw new NotImplementedException();
+        }
+
+        PropertyDescriptor ITypeDescriptorContext.PropertyDescriptor
+        {
+            get { throw new NotImplementedException(); }
+        }
+
+        object IServiceProvider.GetService(Type serviceType)
+        {
+            throw new NotImplementedException();
+        }
+
+        #endregion
+
+        /// <summary>
+        /// Retrieves the <see cref="SvgElement"/> with the specified ID.
+        /// </summary>
+        /// <param name="id">A <see cref="string"/> containing the ID of the element to find.</param>
+        /// <returns>An <see cref="SvgElement"/> of one exists with the specified ID; otherwise false.</returns>
+        public virtual SvgElement GetElementById(string id)
+        {
+            return IdManager.GetElementById(id);
+        }
+
+        /// <summary>
+        /// Retrieves the <see cref="SvgElement"/> with the specified ID.
+        /// </summary>
+        /// <param name="id">A <see cref="string"/> containing the ID of the element to find.</param>
+        /// <returns>An <see cref="SvgElement"/> of one exists with the specified ID; otherwise false.</returns>
+        public virtual TSvgElement GetElementById<TSvgElement>(string id) where TSvgElement : SvgElement
+        {
+            return (this.GetElementById(id) as TSvgElement);
+        }
+        
+                /// <summary>
+        /// Opens the document at the specified path and loads the SVG contents.
+        /// </summary>
+        /// <param name="path">A <see cref="string"/> containing the path of the file to open.</param>
+        /// <returns>An <see cref="SvgDocument"/> with the contents loaded.</returns>
+        /// <exception cref="FileNotFoundException">The document at the specified <paramref name="path"/> cannot be found.</exception>
+        public static SvgDocument Open(string path)
+        {
+            return Open<SvgDocument>(path, null);
+        }
+
+        /// <summary>
+        /// Opens the document at the specified path and loads the SVG contents.
+        /// </summary>
+        /// <param name="path">A <see cref="string"/> containing the path of the file to open.</param>
+        /// <returns>An <see cref="SvgDocument"/> with the contents loaded.</returns>
+        /// <exception cref="FileNotFoundException">The document at the specified <paramref name="path"/> cannot be found.</exception>
+        public static T Open<T>(string path) where T : SvgDocument, new()
+        {
+            return Open<T>(path, null);
+        }
+
+        /// <summary>
+        /// Opens the document at the specified path and loads the SVG contents.
+        /// </summary>
+        /// <param name="path">A <see cref="string"/> containing the path of the file to open.</param>
+        /// <param name="entities">A dictionary of custom entity definitions to be used when resolving XML entities within the document.</param>
+        /// <returns>An <see cref="SvgDocument"/> with the contents loaded.</returns>
+        /// <exception cref="FileNotFoundException">The document at the specified <paramref name="path"/> cannot be found.</exception>
+        public static T Open<T>(string path, Dictionary<string, string> entities) where T : SvgDocument, new()
+        {
+            if (string.IsNullOrEmpty(path))
+            {
+                throw new ArgumentNullException("path");
+            }
+
+            if (!File.Exists(path))
+            {
+                throw new FileNotFoundException("The specified document cannot be found.", path);
+            }
+
+            return Open<T>(File.OpenRead(path), entities);
+        }
+
+        /// <summary>
+        /// Attempts to open an SVG document from the specified <see cref="Stream"/>.
+        /// </summary>
+        /// <param name="stream">The <see cref="Stream"/> containing the SVG document to open.</param>
+        public static T Open<T>(Stream stream) where T : SvgDocument, new()
+        {
+            return Open<T>(stream, null);
+        }
+
+        /// <summary>
+        /// Opens an SVG document from the specified <see cref="Stream"/> and adds the specified entities.
+        /// </summary>
+        /// <param name="stream">The <see cref="Stream"/> containing the SVG document to open.</param>
+        /// <param name="entities">Custom entity definitions.</param>
+        /// <exception cref="ArgumentNullException">The <paramref name="stream"/> parameter cannot be <c>null</c>.</exception>
+        public static T Open<T>(Stream stream, Dictionary<string, string> entities) where T : SvgDocument, new()
+        {
+            if (stream == null)
+            {
+                throw new ArgumentNullException("stream");
+            }
+
+            //Trace.TraceInformation("Begin Read");
+
+            using (var reader = new SvgTextReader(stream, entities))
+            {
+                var elementStack = new Stack<SvgElement>();
+                bool elementEmpty;
+                SvgElement element = null;
+                SvgElement parent;
+                T svgDocument = null;
+                reader.XmlResolver = new SvgDtdResolver();
+                reader.WhitespaceHandling = WhitespaceHandling.None;
+
+                while (reader.Read())
+                {
+                    try
+                    {
+                        switch (reader.NodeType)
+                        {
+                            case XmlNodeType.Element:
+                                // Does this element have a value or children
+                                // (Must do this check here before we progress to another node)
+                                elementEmpty = reader.IsEmptyElement;
+                                // Create element
+                                if (elementStack.Count > 0)
+                                {
+                                    element = SvgElementFactory.CreateElement(reader, svgDocument);
+                                }
+                                else
+                                {
+                                    svgDocument = SvgElementFactory.CreateDocument<T>(reader);
+                                    element = svgDocument;
+                                }
+
+                                // Add to the parents children
+                                if (elementStack.Count > 0)
+                                {
+                                    parent = elementStack.Peek();
+                                    if (parent != null && element != null)
+                                    {
+                                        parent.Children.Add(element);
+                                        parent.Nodes.Add(element);
+                                    }
+                                }
+
+                                // Push element into stack
+                                elementStack.Push(element);
+
+                                // Need to process if the element is empty
+                                if (elementEmpty)
+                                {
+                                    goto case XmlNodeType.EndElement;
+                                }
+
+                                break;
+                            case XmlNodeType.EndElement:
+
+                                // Pop the element out of the stack
+                                element = elementStack.Pop();
+
+                                if (element.Nodes.OfType<SvgContentNode>().Any())
+                                {
+                                    element.Content = (from e in element.Nodes select e.Content).Aggregate((p, c) => p + c);
+                                }
+                                else
+                                {
+                                    element.Nodes.Clear(); // No sense wasting the space where it isn't needed
+                                }
+                                break;
+                            case XmlNodeType.CDATA:
+                            case XmlNodeType.Text:
+                                element = elementStack.Peek();
+                                element.Nodes.Add(new SvgContentNode() { Content = reader.Value });
+                                break;
+                            case XmlNodeType.EntityReference:
+                                reader.ResolveEntity();
+                                element = elementStack.Peek();
+                                element.Nodes.Add(new SvgContentNode() { Content = reader.Value });
+                                break;
+                        }
+                    }
+                    catch (Exception exc)
+                    {
+                        Trace.TraceError(exc.Message);
+                    }
+                }
+
+                //Trace.TraceInformation("End Read");
+                return svgDocument;
+            }
+        }
+
+        /// <summary>
+        /// Opens an SVG document from the specified <see cref="XmlDocument"/>.
+        /// </summary>
+        /// <param name="document">The <see cref="XmlDocument"/> containing the SVG document XML.</param>
+        /// <exception cref="ArgumentNullException">The <paramref name="document"/> parameter cannot be <c>null</c>.</exception>
+        public static SvgDocument Open(XmlDocument document)
+        {
+            if (document == null)
+            {
+                throw new ArgumentNullException("document");
+            }
+
+            using (var stream = new MemoryStream(UTF8Encoding.Default.GetBytes(document.InnerXml)))
+            {
+                return Open<SvgDocument>(stream, null);
+            }
+        }
+
+        public static Bitmap OpenAsBitmap(string path)
+        {
+            return null;
+        }
+
+        public static Bitmap OpenAsBitmap(XmlDocument document)
+        {
+            return null;
+        }
+
+        /// <summary>
+        /// Renders the <see cref="SvgDocument"/> to the specified <see cref="SvgRenderer"/>.
+        /// </summary>
+        /// <param name="renderer">The <see cref="SvgRenderer"/> to render the document with.</param>
+        /// <exception cref="ArgumentNullException">The <paramref name="renderer"/> parameter cannot be <c>null</c>.</exception>
+        public void Draw(SvgRenderer renderer)
+        {
+            if (renderer == null)
+            {
+                throw new ArgumentNullException("renderer");
+            }
+
+            this.Render(renderer);
+        }
+
+        /// <summary>
+        /// Renders the <see cref="SvgDocument"/> to the specified <see cref="Graphics"/>.
+        /// </summary>
+        /// <param name="graphics">The <see cref="Graphics"/> to be rendered to.</param>
+        /// <exception cref="ArgumentNullException">The <paramref name="graphics"/> parameter cannot be <c>null</c>.</exception>
+        public void Draw(Graphics graphics)
+        {
+            if (graphics == null)
+            {
+                throw new ArgumentNullException("graphics");
+            }
+
+            this.Render(SvgRenderer.FromGraphics(graphics));
+        }
+
+        /// <summary>
+        /// Renders the <see cref="SvgDocument"/> and returns the image as a <see cref="Bitmap"/>.
+        /// </summary>
+        /// <returns>A <see cref="Bitmap"/> containing the rendered document.</returns>
+        public virtual Bitmap Draw()
+        {
+            //Trace.TraceInformation("Begin Render");
+
+            var size = GetDimensions();
+            var bitmap = new Bitmap((int)Math.Ceiling(size.Width), (int)Math.Ceiling(size.Height));
+       // 	bitmap.SetResolution(300, 300);
+            try
+            {
+                Draw(bitmap);
+            }
+            catch
+            {
+                bitmap.Dispose();
+                throw;
+            }
+
+            //Trace.TraceInformation("End Render");
+            return bitmap;
+        }
+
+        /// <summary>
+        /// Renders the <see cref="SvgDocument"/> into a given Bitmap <see cref="Bitmap"/>.
+        /// </summary>
+        public virtual void Draw(Bitmap bitmap)
+        {
+            //Trace.TraceInformation("Begin Render");
+
+            try
+            {
+                using (var renderer = SvgRenderer.FromImage(bitmap))
+                {
+                    renderer.TextRenderingHint = TextRenderingHint.AntiAlias;
+                    renderer.TextContrast = 1;
+                    renderer.PixelOffsetMode = PixelOffsetMode.Half;
+                    this.Render(renderer);
+                    renderer.Save();
+                }
+            }
+            catch
+            {
+                throw;
+            }
+
+            //Trace.TraceInformation("End Render");
+        }
+
+        public void Write(Stream stream)
+        {
+
+            var xmlWriter = new XmlTextWriter(stream, Encoding.UTF8);
+            xmlWriter.Formatting = Formatting.Indented;
+
+            xmlWriter.WriteDocType("svg", "-//W3C//DTD SVG 1.1//EN", "http://www.w3.org/Graphics/SVG/1.1/DTD/svg11.dtd", null);
+
+            this.WriteElement(xmlWriter);
+
+            xmlWriter.Flush();
+        }
+
+        public void Write(string path)
+        {
+            using(var fs = new FileStream(path, FileMode.Create, FileAccess.Write))
+            {
+                this.Write(fs);
+            }
+        }
+    }
+}