--- conflicted
+++ resolved
@@ -1,609 +1,602 @@
-using System;
-using System.Collections.Generic;
-using System.ComponentModel;
-using System.Diagnostics;
-using System.Drawing;
-using System.Drawing.Drawing2D;
-using System.Drawing.Text;
-using System.IO;
-using System.Text;
-using System.Xml;
-using System.Linq;
-using ExCSS;
-using Svg.Css;
-using System.Threading;
-using System.Globalization;
-using Svg.Exceptions;
-
-namespace Svg
-{
-    /// <summary>
-    /// The class used to create and load SVG documents.
-    /// </summary>
-    public class SvgDocument : SvgFragment, ITypeDescriptorContext
-    {
-        public static readonly int PointsPerInch = 96;
-        private SvgElementIdManager _idManager;
-
-        private Dictionary<string, IEnumerable<SvgFontFace>> _fontDefns = null;
-        internal Dictionary<string, IEnumerable<SvgFontFace>> FontDefns()
-        {
-            if (_fontDefns == null)
-            {
-                _fontDefns = (from f in Descendants().OfType<SvgFontFace>()
-                              group f by f.FontFamily into family
-                              select family).ToDictionary(f => f.Key, f => (IEnumerable<SvgFontFace>)f);
-            }
-            return _fontDefns;
-        }
-
-        /// <summary>
-        /// Initializes a new instance of the <see cref="SvgDocument"/> class.
-        /// </summary>
-        public SvgDocument()
-        {
-            Ppi = PointsPerInch;
-        }
-
-        public Uri BaseUri { get; set; }
-
-        /// <summary>
-        /// Gets an <see cref="SvgElementIdManager"/> for this document.
-        /// </summary>
-        protected internal virtual SvgElementIdManager IdManager
-        {
-            get
-            {
-                if (_idManager == null)
-                {
-                    _idManager = new SvgElementIdManager(this);
-                }
-
-                return _idManager;
-            }
-        }
-
-        /// <summary>
-        /// Overwrites the current IdManager with a custom implementation. 
-        /// Be careful with this: If elements have been inserted into the document before,
-        /// you have to take care that the new IdManager also knows of them.
-        /// </summary>
-        /// <param name="manager"></param>
-        public void OverwriteIdManager(SvgElementIdManager manager)
-        {
-            _idManager = manager;
-        }
-
-        /// <summary>
-        /// Gets or sets the Pixels Per Inch of the rendered image.
-        /// </summary>
-        public int Ppi { get; set; }
-        
-        /// <summary>
-        /// Gets or sets an external Cascading Style Sheet (CSS)
-        /// </summary>
-        public string ExternalCSSHref { get; set; }        
-
-        #region ITypeDescriptorContext Members
-
-        IContainer ITypeDescriptorContext.Container
-        {
-            get { throw new NotImplementedException(); }
-        }
-
-        object ITypeDescriptorContext.Instance
-        {
-            get { return this; }
-        }
-
-        void ITypeDescriptorContext.OnComponentChanged()
-        {
-            throw new NotImplementedException();
-        }
-
-        bool ITypeDescriptorContext.OnComponentChanging()
-        {
-            throw new NotImplementedException();
-        }
-
-        PropertyDescriptor ITypeDescriptorContext.PropertyDescriptor
-        {
-            get { throw new NotImplementedException(); }
-        }
-
-        object IServiceProvider.GetService(Type serviceType)
-        {
-            throw new NotImplementedException();
-        }
-
-        #endregion
-
-        /// <summary>
-        /// Retrieves the <see cref="SvgElement"/> with the specified ID.
-        /// </summary>
-        /// <param name="id">A <see cref="string"/> containing the ID of the element to find.</param>
-        /// <returns>An <see cref="SvgElement"/> of one exists with the specified ID; otherwise false.</returns>
-        public virtual SvgElement GetElementById(string id)
-        {
-            return IdManager.GetElementById(id);
-        }
-
-        /// <summary>
-        /// Retrieves the <see cref="SvgElement"/> with the specified ID.
-        /// </summary>
-        /// <param name="id">A <see cref="string"/> containing the ID of the element to find.</param>
-        /// <returns>An <see cref="SvgElement"/> of one exists with the specified ID; otherwise false.</returns>
-        public virtual TSvgElement GetElementById<TSvgElement>(string id) where TSvgElement : SvgElement
-        {
-            return (this.GetElementById(id) as TSvgElement);
-        }
-
-        /// <summary>
-        /// Opens the document at the specified path and loads the SVG contents.
-        /// </summary>
-        /// <param name="path">A <see cref="string"/> containing the path of the file to open.</param>
-        /// <returns>An <see cref="SvgDocument"/> with the contents loaded.</returns>
-        /// <exception cref="FileNotFoundException">The document at the specified <paramref name="path"/> cannot be found.</exception>
-        public static SvgDocument Open(string path)
-        {
-            return Open<SvgDocument>(path, null);
-        }
-
-        /// <summary>
-        /// Opens the document at the specified path and loads the SVG contents.
-        /// </summary>
-        /// <param name="path">A <see cref="string"/> containing the path of the file to open.</param>
-        /// <returns>An <see cref="SvgDocument"/> with the contents loaded.</returns>
-        /// <exception cref="FileNotFoundException">The document at the specified <paramref name="path"/> cannot be found.</exception>
-        public static T Open<T>(string path) where T : SvgDocument, new()
-        {
-            return Open<T>(path, null);
-        }
-
-        /// <summary>
-        /// Opens the document at the specified path and loads the SVG contents.
-        /// </summary>
-        /// <param name="path">A <see cref="string"/> containing the path of the file to open.</param>
-        /// <param name="entities">A dictionary of custom entity definitions to be used when resolving XML entities within the document.</param>
-        /// <returns>An <see cref="SvgDocument"/> with the contents loaded.</returns>
-        /// <exception cref="FileNotFoundException">The document at the specified <paramref name="path"/> cannot be found.</exception>
-        public static T Open<T>(string path, Dictionary<string, string> entities) where T : SvgDocument, new()
-        {
-            if (string.IsNullOrEmpty(path))
-            {
-                throw new ArgumentNullException("path");
-            }
-
-            if (!File.Exists(path))
-            {
-                throw new FileNotFoundException("The specified document cannot be found.", path);
-            }
-
-            using (var stream = File.OpenRead(path))
-            {
-                var doc = Open<T>(stream, entities);
-                doc.BaseUri = new Uri(System.IO.Path.GetFullPath(path));
-                return doc;
-            }
-        }
-
-        /// <summary>
-        /// Attempts to open an SVG document from the specified <see cref="Stream"/>.
-        /// </summary>
-        /// <param name="stream">The <see cref="Stream"/> containing the SVG document to open.</param>
-        public static T Open<T>(Stream stream) where T : SvgDocument, new()
-        {
-            return Open<T>(stream, null);
-        }
-
-
-        /// <summary>
-        /// Attempts to create an SVG document from the specified string data.
-        /// </summary>
-        /// <param name="svg">The SVG data.</param>
-        public static T FromSvg<T>(string svg) where T : SvgDocument, new()
-        {
-            if (string.IsNullOrEmpty(svg))
-            {
-                throw new ArgumentNullException("svg");
-            }
-
-            using (var strReader = new System.IO.StringReader(svg))
-            {
-                var reader = new SvgTextReader(strReader, null);
-                reader.XmlResolver = new SvgDtdResolver();
-                reader.WhitespaceHandling = WhitespaceHandling.None;
-                return Open<T>(reader);
-            }
-        }
-
-        /// <summary>
-        /// Opens an SVG document from the specified <see cref="Stream"/> and adds the specified entities.
-        /// </summary>
-        /// <param name="stream">The <see cref="Stream"/> containing the SVG document to open.</param>
-        /// <param name="entities">Custom entity definitions.</param>
-        /// <exception cref="ArgumentNullException">The <paramref name="stream"/> parameter cannot be <c>null</c>.</exception>
-        public static T Open<T>(Stream stream, Dictionary<string, string> entities) where T : SvgDocument, new()
-        {
-            if (stream == null)
-            {
-                throw new ArgumentNullException("stream");
-            }
-
-            // Don't close the stream via a dispose: that is the client's job.
-            var reader = new SvgTextReader(stream, entities);
-            reader.XmlResolver = new SvgDtdResolver();
-            reader.WhitespaceHandling = WhitespaceHandling.None;
-            return Open<T>(reader);
-        }
-
-        private static T Open<T>(XmlReader reader) where T : SvgDocument, new()
-        {
-            var elementStack = new Stack<SvgElement>();
-            bool elementEmpty;
-            SvgElement element = null;
-            SvgElement parent;
-            T svgDocument = null;
-			var elementFactory = new SvgElementFactory();
-
-            var styles = new List<ISvgNode>();
-
-            while (reader.Read())
-            {
-                try
-                {
-                    switch (reader.NodeType)
-                    {
-                        case XmlNodeType.Element:
-                            // Does this element have a value or children
-                            // (Must do this check here before we progress to another node)
-                            elementEmpty = reader.IsEmptyElement;
-                            // Create element
-                            if (elementStack.Count > 0)
-                            {
-                                element = elementFactory.CreateElement(reader, svgDocument);
-                            }
-                            else
-                            {
-                                svgDocument = elementFactory.CreateDocument<T>(reader);
-                                element = svgDocument;
-                            }
-
-                            // Add to the parents children
-                            if (elementStack.Count > 0)
-                            {
-                                parent = elementStack.Peek();
-                                if (parent != null && element != null)
-                                {
-                                    parent.Children.Add(element);
-                                    parent.Nodes.Add(element);
-                                }
-                            }
-
-                            // Push element into stack
-                            elementStack.Push(element);
-
-                            // Need to process if the element is empty
-                            if (elementEmpty)
-                            {
-                                goto case XmlNodeType.EndElement;
-                            }
-
-                            break;
-                        case XmlNodeType.EndElement:
-
-                            // Pop the element out of the stack
-                            element = elementStack.Pop();
-
-                            if (element.Nodes.OfType<SvgContentNode>().Any())
-                            {
-                                element.Content = (from e in element.Nodes select e.Content).Aggregate((p, c) => p + c);
-                            }
-                            else
-                            {
-                                element.Nodes.Clear(); // No sense wasting the space where it isn't needed
-                            }
-
-                            var unknown = element as SvgUnknownElement;
-                            if (unknown != null && unknown.ElementName == "style")
-                            {
-                                styles.Add(unknown);
-                            }
-                            break;
-                        case XmlNodeType.CDATA:
-                        case XmlNodeType.Text:
-                            element = elementStack.Peek();
-                            element.Nodes.Add(new SvgContentNode() { Content = reader.Value });
-                            break;
-                        case XmlNodeType.EntityReference:
-                            reader.ResolveEntity();
-                            element = elementStack.Peek();
-                            element.Nodes.Add(new SvgContentNode() { Content = reader.Value });
-                            break;
-                    }
-                }
-                catch (Exception exc)
-                {
-                    Trace.TraceError(exc.Message);
-                }
-            }
-
-            if (styles.Any())
-            {
-                var cssTotal = styles.Select((s) => s.Content).Aggregate((p, c) => p + Environment.NewLine + c);
-                var cssParser = new Parser();
-                var sheet = cssParser.Parse(cssTotal);
-                AggregateSelectorList aggList;
-                IEnumerable<BaseSelector> selectors;
-                IEnumerable<SvgElement> elemsToStyle;
-
-                foreach (var rule in sheet.StyleRules)
-                {
-                    aggList = rule.Selector as AggregateSelectorList;
-                    if (aggList != null && aggList.Delimiter == ",")
-                    {
-                        selectors = aggList;
-                    }
-                    else
-                    {
-                        selectors = Enumerable.Repeat(rule.Selector, 1);
-                    }
-
-                    foreach (var selector in selectors)
-                    {
-                        elemsToStyle = svgDocument.QuerySelectorAll(rule.Selector.ToString(), elementFactory);
-                        foreach (var elem in elemsToStyle)
-                        {
-                            foreach (var decl in rule.Declarations)
-                            {
-                                elem.AddStyle(decl.Name, decl.Term.ToString(), rule.Selector.GetSpecificity());
-                            }
-                        }
-                    }
-                }
-            }
-
-            if (svgDocument != null) FlushStyles(svgDocument);
-            return svgDocument;
-        }
-
-        private static void FlushStyles(SvgElement elem)
-        {
-            elem.FlushStyles();
-            foreach (var child in elem.Children)
-            {
-                FlushStyles(child);
-            }
-        }
-
-        /// <summary>
-        /// Opens an SVG document from the specified <see cref="XmlDocument"/>.
-        /// </summary>
-        /// <param name="document">The <see cref="XmlDocument"/> containing the SVG document XML.</param>
-        /// <exception cref="ArgumentNullException">The <paramref name="document"/> parameter cannot be <c>null</c>.</exception>
-        public static SvgDocument Open(XmlDocument document)
-        {
-            if (document == null)
-            {
-                throw new ArgumentNullException("document");
-            }
-
-            var reader = new SvgNodeReader(document.DocumentElement, null);
-            return Open<SvgDocument>(reader);
-        }
-
-        public static Bitmap OpenAsBitmap(string path)
-        {
-            return null;
-        }
-
-        public static Bitmap OpenAsBitmap(XmlDocument document)
-        {
-            return null;
-        }
-
-        /// <summary>
-        /// Renders the <see cref="SvgDocument"/> to the specified <see cref="ISvgRenderer"/>.
-        /// </summary>
-        /// <param name="renderer">The <see cref="ISvgRenderer"/> to render the document with.</param>
-        /// <exception cref="ArgumentNullException">The <paramref name="renderer"/> parameter cannot be <c>null</c>.</exception>
-        public void Draw(ISvgRenderer renderer)
-        {
-            if (renderer == null)
-            {
-                throw new ArgumentNullException("renderer");
-            }
-
-            renderer.SetBoundable(this);
-            this.Render(renderer);
-        }
-
-        /// <summary>
-        /// Renders the <see cref="SvgDocument"/> to the specified <see cref="Graphics"/>.
-        /// </summary>
-        /// <param name="graphics">The <see cref="Graphics"/> to be rendered to.</param>
-        /// <exception cref="ArgumentNullException">The <paramref name="graphics"/> parameter cannot be <c>null</c>.</exception>
-        public void Draw(Graphics graphics)
-        {
-            if (graphics == null)
-            {
-                throw new ArgumentNullException("graphics");
-            }
-
-            var renderer = SvgRenderer.FromGraphics(graphics);
-            renderer.SetBoundable(this);
-            this.Render(renderer);
-        }
-
-	    /// <summary>
-	    /// Renders the <see cref="SvgDocument"/> and returns the image as a <see cref="Bitmap"/>.
-	    /// </summary>
-	    /// <returns>A <see cref="Bitmap"/> containing the rendered document.</returns>
-	    public virtual Bitmap Draw()
-	    {
-		    //Trace.TraceInformation("Begin Render");
-
-		    var size = GetDimensions();
-		    Bitmap bitmap = null;
-		    try
-		    {
-			    bitmap = new Bitmap((int) Math.Round(size.Width), (int) Math.Round(size.Height));
-		    }
-		    catch (ArgumentException e)
-		    {
-				//When processing too many files at one the system can run out of memory
-			    throw new SvgMemoryException("Cannot process SVG file, cannot allocate the required memory", e);
-		    }
-
-	    // 	bitmap.SetResolution(300, 300);
-            try
-            {
-                Draw(bitmap);
-            }
-            catch
-            {
-                bitmap.Dispose();
-                throw;
-            }
-
-            //Trace.TraceInformation("End Render");
-            return bitmap;
-        }
-
-        /// <summary>
-        /// Renders the <see cref="SvgDocument"/> into a given Bitmap <see cref="Bitmap"/>.
-        /// </summary>
-        public virtual void Draw(Bitmap bitmap)
-        {
-            //Trace.TraceInformation("Begin Render");
-
-            try
-            {
-				using (var renderer = SvgRenderer.FromImage(bitmap))
-				{
-					renderer.SetBoundable(new GenericBoundable(0, 0, bitmap.Width, bitmap.Height));
-
-					//EO, 2014-12-05: Requested to ensure proper zooming (draw the svg in the bitmap size, ==> proper scaling)
+using System;
+using System.Collections.Generic;
+using System.ComponentModel;
+using System.Diagnostics;
+using System.Drawing;
+using System.Drawing.Drawing2D;
+using System.Drawing.Text;
+using System.IO;
+using System.Text;
+using System.Xml;
+using System.Linq;
+using ExCSS;
+using Svg.Css;
+using System.Threading;
+using System.Globalization;
+using Svg.Exceptions;
+
+namespace Svg
+{
+    /// <summary>
+    /// The class used to create and load SVG documents.
+    /// </summary>
+    public class SvgDocument : SvgFragment, ITypeDescriptorContext
+    {
+        public static readonly int PointsPerInch = 96;
+        private SvgElementIdManager _idManager;
+
+        private Dictionary<string, IEnumerable<SvgFontFace>> _fontDefns = null;
+        internal Dictionary<string, IEnumerable<SvgFontFace>> FontDefns()
+        {
+            if (_fontDefns == null)
+            {
+                _fontDefns = (from f in Descendants().OfType<SvgFontFace>()
+                              group f by f.FontFamily into family
+                              select family).ToDictionary(f => f.Key, f => (IEnumerable<SvgFontFace>)f);
+            }
+            return _fontDefns;
+        }
+
+        /// <summary>
+        /// Initializes a new instance of the <see cref="SvgDocument"/> class.
+        /// </summary>
+        public SvgDocument()
+        {
+            Ppi = PointsPerInch;
+        }
+
+        public Uri BaseUri { get; set; }
+
+        /// <summary>
+        /// Gets an <see cref="SvgElementIdManager"/> for this document.
+        /// </summary>
+        protected internal virtual SvgElementIdManager IdManager
+        {
+            get
+            {
+                if (_idManager == null)
+                {
+                    _idManager = new SvgElementIdManager(this);
+                }
+
+                return _idManager;
+            }
+        }
+
+        /// <summary>
+        /// Overwrites the current IdManager with a custom implementation. 
+        /// Be careful with this: If elements have been inserted into the document before,
+        /// you have to take care that the new IdManager also knows of them.
+        /// </summary>
+        /// <param name="manager"></param>
+        public void OverwriteIdManager(SvgElementIdManager manager)
+        {
+            _idManager = manager;
+        }
+
+        /// <summary>
+        /// Gets or sets the Pixels Per Inch of the rendered image.
+        /// </summary>
+        public int Ppi { get; set; }
+        
+        /// <summary>
+        /// Gets or sets an external Cascading Style Sheet (CSS)
+        /// </summary>
+        public string ExternalCSSHref { get; set; }        
+
+        #region ITypeDescriptorContext Members
+
+        IContainer ITypeDescriptorContext.Container
+        {
+            get { throw new NotImplementedException(); }
+        }
+
+        object ITypeDescriptorContext.Instance
+        {
+            get { return this; }
+        }
+
+        void ITypeDescriptorContext.OnComponentChanged()
+        {
+            throw new NotImplementedException();
+        }
+
+        bool ITypeDescriptorContext.OnComponentChanging()
+        {
+            throw new NotImplementedException();
+        }
+
+        PropertyDescriptor ITypeDescriptorContext.PropertyDescriptor
+        {
+            get { throw new NotImplementedException(); }
+        }
+
+        object IServiceProvider.GetService(Type serviceType)
+        {
+            throw new NotImplementedException();
+        }
+
+        #endregion
+
+        /// <summary>
+        /// Retrieves the <see cref="SvgElement"/> with the specified ID.
+        /// </summary>
+        /// <param name="id">A <see cref="string"/> containing the ID of the element to find.</param>
+        /// <returns>An <see cref="SvgElement"/> of one exists with the specified ID; otherwise false.</returns>
+        public virtual SvgElement GetElementById(string id)
+        {
+            return IdManager.GetElementById(id);
+        }
+
+        /// <summary>
+        /// Retrieves the <see cref="SvgElement"/> with the specified ID.
+        /// </summary>
+        /// <param name="id">A <see cref="string"/> containing the ID of the element to find.</param>
+        /// <returns>An <see cref="SvgElement"/> of one exists with the specified ID; otherwise false.</returns>
+        public virtual TSvgElement GetElementById<TSvgElement>(string id) where TSvgElement : SvgElement
+        {
+            return (this.GetElementById(id) as TSvgElement);
+        }
+
+        /// <summary>
+        /// Opens the document at the specified path and loads the SVG contents.
+        /// </summary>
+        /// <param name="path">A <see cref="string"/> containing the path of the file to open.</param>
+        /// <returns>An <see cref="SvgDocument"/> with the contents loaded.</returns>
+        /// <exception cref="FileNotFoundException">The document at the specified <paramref name="path"/> cannot be found.</exception>
+        public static SvgDocument Open(string path)
+        {
+            return Open<SvgDocument>(path, null);
+        }
+
+        /// <summary>
+        /// Opens the document at the specified path and loads the SVG contents.
+        /// </summary>
+        /// <param name="path">A <see cref="string"/> containing the path of the file to open.</param>
+        /// <returns>An <see cref="SvgDocument"/> with the contents loaded.</returns>
+        /// <exception cref="FileNotFoundException">The document at the specified <paramref name="path"/> cannot be found.</exception>
+        public static T Open<T>(string path) where T : SvgDocument, new()
+        {
+            return Open<T>(path, null);
+        }
+
+        /// <summary>
+        /// Opens the document at the specified path and loads the SVG contents.
+        /// </summary>
+        /// <param name="path">A <see cref="string"/> containing the path of the file to open.</param>
+        /// <param name="entities">A dictionary of custom entity definitions to be used when resolving XML entities within the document.</param>
+        /// <returns>An <see cref="SvgDocument"/> with the contents loaded.</returns>
+        /// <exception cref="FileNotFoundException">The document at the specified <paramref name="path"/> cannot be found.</exception>
+        public static T Open<T>(string path, Dictionary<string, string> entities) where T : SvgDocument, new()
+        {
+            if (string.IsNullOrEmpty(path))
+            {
+                throw new ArgumentNullException("path");
+            }
+
+            if (!File.Exists(path))
+            {
+                throw new FileNotFoundException("The specified document cannot be found.", path);
+            }
+
+            using (var stream = File.OpenRead(path))
+            {
+                var doc = Open<T>(stream, entities);
+                doc.BaseUri = new Uri(System.IO.Path.GetFullPath(path));
+                return doc;
+            }
+        }
+
+        /// <summary>
+        /// Attempts to open an SVG document from the specified <see cref="Stream"/>.
+        /// </summary>
+        /// <param name="stream">The <see cref="Stream"/> containing the SVG document to open.</param>
+        public static T Open<T>(Stream stream) where T : SvgDocument, new()
+        {
+            return Open<T>(stream, null);
+        }
+
+
+        /// <summary>
+        /// Attempts to create an SVG document from the specified string data.
+        /// </summary>
+        /// <param name="svg">The SVG data.</param>
+        public static T FromSvg<T>(string svg) where T : SvgDocument, new()
+        {
+            if (string.IsNullOrEmpty(svg))
+            {
+                throw new ArgumentNullException("svg");
+            }
+
+            using (var strReader = new System.IO.StringReader(svg))
+            {
+                var reader = new SvgTextReader(strReader, null);
+                reader.XmlResolver = new SvgDtdResolver();
+                reader.WhitespaceHandling = WhitespaceHandling.None;
+                return Open<T>(reader);
+            }
+        }
+
+        /// <summary>
+        /// Opens an SVG document from the specified <see cref="Stream"/> and adds the specified entities.
+        /// </summary>
+        /// <param name="stream">The <see cref="Stream"/> containing the SVG document to open.</param>
+        /// <param name="entities">Custom entity definitions.</param>
+        /// <exception cref="ArgumentNullException">The <paramref name="stream"/> parameter cannot be <c>null</c>.</exception>
+        public static T Open<T>(Stream stream, Dictionary<string, string> entities) where T : SvgDocument, new()
+        {
+            if (stream == null)
+            {
+                throw new ArgumentNullException("stream");
+            }
+
+            // Don't close the stream via a dispose: that is the client's job.
+            var reader = new SvgTextReader(stream, entities);
+            reader.XmlResolver = new SvgDtdResolver();
+            reader.WhitespaceHandling = WhitespaceHandling.None;
+            return Open<T>(reader);
+        }
+
+        private static T Open<T>(XmlReader reader) where T : SvgDocument, new()
+        {
+            var elementStack = new Stack<SvgElement>();
+            bool elementEmpty;
+            SvgElement element = null;
+            SvgElement parent;
+            T svgDocument = null;
+			var elementFactory = new SvgElementFactory();
+
+            var styles = new List<ISvgNode>();
+
+            while (reader.Read())
+            {
+                try
+                {
+                    switch (reader.NodeType)
+                    {
+                        case XmlNodeType.Element:
+                            // Does this element have a value or children
+                            // (Must do this check here before we progress to another node)
+                            elementEmpty = reader.IsEmptyElement;
+                            // Create element
+                            if (elementStack.Count > 0)
+                            {
+                                element = elementFactory.CreateElement(reader, svgDocument);
+                            }
+                            else
+                            {
+                                svgDocument = elementFactory.CreateDocument<T>(reader);
+                                element = svgDocument;
+                            }
+
+                            // Add to the parents children
+                            if (elementStack.Count > 0)
+                            {
+                                parent = elementStack.Peek();
+                                if (parent != null && element != null)
+                                {
+                                    parent.Children.Add(element);
+                                    parent.Nodes.Add(element);
+                                }
+                            }
+
+                            // Push element into stack
+                            elementStack.Push(element);
+
+                            // Need to process if the element is empty
+                            if (elementEmpty)
+                            {
+                                goto case XmlNodeType.EndElement;
+                            }
+
+                            break;
+                        case XmlNodeType.EndElement:
+
+                            // Pop the element out of the stack
+                            element = elementStack.Pop();
+
+                            if (element.Nodes.OfType<SvgContentNode>().Any())
+                            {
+                                element.Content = (from e in element.Nodes select e.Content).Aggregate((p, c) => p + c);
+                            }
+                            else
+                            {
+                                element.Nodes.Clear(); // No sense wasting the space where it isn't needed
+                            }
+
+                            var unknown = element as SvgUnknownElement;
+                            if (unknown != null && unknown.ElementName == "style")
+                            {
+                                styles.Add(unknown);
+                            }
+                            break;
+                        case XmlNodeType.CDATA:
+                        case XmlNodeType.Text:
+                            element = elementStack.Peek();
+                            element.Nodes.Add(new SvgContentNode() { Content = reader.Value });
+                            break;
+                        case XmlNodeType.EntityReference:
+                            reader.ResolveEntity();
+                            element = elementStack.Peek();
+                            element.Nodes.Add(new SvgContentNode() { Content = reader.Value });
+                            break;
+                    }
+                }
+                catch (Exception exc)
+                {
+                    Trace.TraceError(exc.Message);
+                }
+            }
+
+            if (styles.Any())
+            {
+                var cssTotal = styles.Select((s) => s.Content).Aggregate((p, c) => p + Environment.NewLine + c);
+                var cssParser = new Parser();
+                var sheet = cssParser.Parse(cssTotal);
+                AggregateSelectorList aggList;
+                IEnumerable<BaseSelector> selectors;
+                IEnumerable<SvgElement> elemsToStyle;
+
+                foreach (var rule in sheet.StyleRules)
+                {
+                    aggList = rule.Selector as AggregateSelectorList;
+                    if (aggList != null && aggList.Delimiter == ",")
+                    {
+                        selectors = aggList;
+                    }
+                    else
+                    {
+                        selectors = Enumerable.Repeat(rule.Selector, 1);
+                    }
+
+                    foreach (var selector in selectors)
+                    {
+                        elemsToStyle = svgDocument.QuerySelectorAll(rule.Selector.ToString(), elementFactory);
+                        foreach (var elem in elemsToStyle)
+                        {
+                            foreach (var decl in rule.Declarations)
+                            {
+                                elem.AddStyle(decl.Name, decl.Term.ToString(), rule.Selector.GetSpecificity());
+                            }
+                        }
+                    }
+                }
+            }
+
+            if (svgDocument != null) FlushStyles(svgDocument);
+            return svgDocument;
+        }
+
+        private static void FlushStyles(SvgElement elem)
+        {
+            elem.FlushStyles();
+            foreach (var child in elem.Children)
+            {
+                FlushStyles(child);
+            }
+        }
+
+        /// <summary>
+        /// Opens an SVG document from the specified <see cref="XmlDocument"/>.
+        /// </summary>
+        /// <param name="document">The <see cref="XmlDocument"/> containing the SVG document XML.</param>
+        /// <exception cref="ArgumentNullException">The <paramref name="document"/> parameter cannot be <c>null</c>.</exception>
+        public static SvgDocument Open(XmlDocument document)
+        {
+            if (document == null)
+            {
+                throw new ArgumentNullException("document");
+            }
+
+            var reader = new SvgNodeReader(document.DocumentElement, null);
+            return Open<SvgDocument>(reader);
+        }
+
+        public static Bitmap OpenAsBitmap(string path)
+        {
+            return null;
+        }
+
+        public static Bitmap OpenAsBitmap(XmlDocument document)
+        {
+            return null;
+        }
+
+        /// <summary>
+        /// Renders the <see cref="SvgDocument"/> to the specified <see cref="ISvgRenderer"/>.
+        /// </summary>
+        /// <param name="renderer">The <see cref="ISvgRenderer"/> to render the document with.</param>
+        /// <exception cref="ArgumentNullException">The <paramref name="renderer"/> parameter cannot be <c>null</c>.</exception>
+        public void Draw(ISvgRenderer renderer)
+        {
+            if (renderer == null)
+            {
+                throw new ArgumentNullException("renderer");
+            }
+
+            renderer.SetBoundable(this);
+            this.Render(renderer);
+        }
+
+        /// <summary>
+        /// Renders the <see cref="SvgDocument"/> to the specified <see cref="Graphics"/>.
+        /// </summary>
+        /// <param name="graphics">The <see cref="Graphics"/> to be rendered to.</param>
+        /// <exception cref="ArgumentNullException">The <paramref name="graphics"/> parameter cannot be <c>null</c>.</exception>
+        public void Draw(Graphics graphics)
+        {
+            if (graphics == null)
+            {
+                throw new ArgumentNullException("graphics");
+            }
+
+            var renderer = SvgRenderer.FromGraphics(graphics);
+            renderer.SetBoundable(this);
+            this.Render(renderer);
+        }
+
+	    /// <summary>
+	    /// Renders the <see cref="SvgDocument"/> and returns the image as a <see cref="Bitmap"/>.
+	    /// </summary>
+	    /// <returns>A <see cref="Bitmap"/> containing the rendered document.</returns>
+	    public virtual Bitmap Draw()
+	    {
+		    //Trace.TraceInformation("Begin Render");
+
+		    var size = GetDimensions();
+		    Bitmap bitmap = null;
+		    try
+		    {
+			    bitmap = new Bitmap((int) Math.Round(size.Width), (int) Math.Round(size.Height));
+		    }
+		    catch (ArgumentException e)
+		    {
+				//When processing too many files at one the system can run out of memory
+			    throw new SvgMemoryException("Cannot process SVG file, cannot allocate the required memory", e);
+		    }
+
+	    // 	bitmap.SetResolution(300, 300);
+            try
+            {
+                Draw(bitmap);
+            }
+            catch
+            {
+                bitmap.Dispose();
+                throw;
+            }
+
+            //Trace.TraceInformation("End Render");
+            return bitmap;
+        }
+
+        /// <summary>
+        /// Renders the <see cref="SvgDocument"/> into a given Bitmap <see cref="Bitmap"/>.
+        /// </summary>
+        public virtual void Draw(Bitmap bitmap)
+        {
+            //Trace.TraceInformation("Begin Render");
+
+            try
+            {
+				using (var renderer = SvgRenderer.FromImage(bitmap))
+				{
+					renderer.SetBoundable(new GenericBoundable(0, 0, bitmap.Width, bitmap.Height));
+
+					//EO, 2014-12-05: Requested to ensure proper zooming (draw the svg in the bitmap size, ==> proper scaling)
 					//EO, 2015-01-09, Added GetDimensions to use its returned size instead of this.Width and this.Height (request of Icarrere).
-
-<<<<<<< HEAD
-          			//BBN, 2015-07-29, it is unnecassary to call again GetDimensions and transform to 1x1
-          			//JA, 2015-12-18, this is actually necessary to correctly render the Draw(rasterHeight, rasterWidth) overload, otherwise the rendered graphic doesn't scale correctly
-          			SizeF size = this.GetDimensions();
-=======
-                    //BBN, 2015-07-29, it is unnecassary to call again GetDimensions and transform to 1x1
-                    //JA, 2015-12-18, this is actually necessary to correctly render the Draw(rasterHeight, rasterWidth) overload, otherwise the rendered graphic doesn't scale correctly
+                    //BBN, 2015-07-29, it is unnecassary to call again GetDimensions and transform to 1x1
+                    //JA, 2015-12-18, this is actually necessary to correctly render the Draw(rasterHeight, rasterWidth) overload, otherwise the rendered graphic doesn't scale correctly
                     SizeF size = this.GetDimensions();
->>>>>>> a935f4ee
-					renderer.ScaleTransform(bitmap.Width / size.Width, bitmap.Height / size.Height);
-
-					//EO, 2014-12-05: Requested to ensure proper zooming out (reduce size). Otherwise it clip the image.
-					this.Overflow = SvgOverflow.Auto;
-
-					this.Render(renderer);
-				}
-            }
-            catch
-            {
-                throw;
-            }
-
-            //Trace.TraceInformation("End Render");
-        }
-
-        /// <summary>
-        /// Renders the <see cref="SvgDocument"/> in given size and returns the image as a <see cref="Bitmap"/>.
-        /// </summary>
-        /// <returns>A <see cref="Bitmap"/> containing the rendered document.</returns>
-        public virtual Bitmap Draw(int rasterWidth, int rasterHeight)
-        {
-          var size = GetDimensions();
-          RasterizeDimensions(ref size, rasterWidth, rasterHeight);
-
-          if (size.Width == 0 || size.Height == 0)
-            return null;
-
-          var bitmap = new Bitmap((int)Math.Round(size.Width), (int)Math.Round(size.Height));
-          try
-          {
-            Draw(bitmap);
-          }
-          catch
-          {
-            bitmap.Dispose();
-            throw;
-          }
-
-          //Trace.TraceInformation("End Render");
-          return bitmap;
-        }
-
-        /// <summary>
-        /// If both or one of raster height and width is not given (0), calculate that missing value from original SVG size
-        /// while keeping original SVG size ratio
-        /// </summary>
-        /// <param name="size"></param>
-        /// <param name="rasterWidth"></param>
-        /// <param name="rasterHeight"></param>
-        public virtual void RasterizeDimensions(ref SizeF size, int rasterWidth, int rasterHeight)
-        {
-          if (size == null || size.Width == 0)
-            return;
-
-          // Ratio of height/width of the original SVG size, to be used for scaling transformation
-          float ratio = size.Height / size.Width;
-
-          size.Width = rasterWidth > 0 ? (float)rasterWidth : size.Width;
-          size.Height = rasterHeight > 0 ? (float)rasterHeight : size.Height;
-
-          if (rasterHeight == 0 && rasterWidth > 0)
-          {
-            size.Height = (int)(rasterWidth * ratio);
-          }
-          else if (rasterHeight > 0 && rasterWidth == 0)
-          {
-            size.Width = (int)(rasterHeight / ratio);
-          }
-        }
-
-        public override void Write(XmlTextWriter writer)
-        {
-            //Save previous culture and switch to invariant for writing
-            var previousCulture = Thread.CurrentThread.CurrentCulture;
-            try {
-                Thread.CurrentThread.CurrentCulture = CultureInfo.InvariantCulture;
-                base.Write(writer);
-            }
-            finally
-            {
-                // Make sure to set back the old culture even an error occurred.
-                //Switch culture back
-                Thread.CurrentThread.CurrentCulture = previousCulture;
-            }
-        }
-
-        public void Write(Stream stream)
-        {
-
-            var xmlWriter = new XmlTextWriter(stream, Encoding.UTF8);
-            xmlWriter.Formatting = Formatting.Indented;
-
-            xmlWriter.WriteDocType("svg", "-//W3C//DTD SVG 1.1//EN", "http://www.w3.org/Graphics/SVG/1.1/DTD/svg11.dtd", null);
-            
-            if (!String.IsNullOrEmpty(this.ExternalCSSHref))
-                xmlWriter.WriteProcessingInstruction("xml-stylesheet", String.Format("type=\"text/css\" href=\"{0}\"", this.ExternalCSSHref));
-
-            this.Write(xmlWriter);
-
-            xmlWriter.Flush();
-        }
-
-        public void Write(string path)
-        {
-            using (var fs = new FileStream(path, FileMode.Create, FileAccess.Write))
-            {
-                this.Write(fs);
-            }
-        }
-    }
-}
+					renderer.ScaleTransform(bitmap.Width / size.Width, bitmap.Height / size.Height);
+
+					//EO, 2014-12-05: Requested to ensure proper zooming out (reduce size). Otherwise it clip the image.
+					this.Overflow = SvgOverflow.Auto;
+
+					this.Render(renderer);
+				}
+            }
+            catch
+            {
+                throw;
+            }
+
+            //Trace.TraceInformation("End Render");
+        }
+
+        /// <summary>
+        /// Renders the <see cref="SvgDocument"/> in given size and returns the image as a <see cref="Bitmap"/>.
+        /// </summary>
+        /// <returns>A <see cref="Bitmap"/> containing the rendered document.</returns>
+        public virtual Bitmap Draw(int rasterWidth, int rasterHeight)
+        {
+          var size = GetDimensions();
+          RasterizeDimensions(ref size, rasterWidth, rasterHeight);
+
+          if (size.Width == 0 || size.Height == 0)
+            return null;
+
+          var bitmap = new Bitmap((int)Math.Round(size.Width), (int)Math.Round(size.Height));
+          try
+          {
+            Draw(bitmap);
+          }
+          catch
+          {
+            bitmap.Dispose();
+            throw;
+          }
+
+          //Trace.TraceInformation("End Render");
+          return bitmap;
+        }
+
+        /// <summary>
+        /// If both or one of raster height and width is not given (0), calculate that missing value from original SVG size
+        /// while keeping original SVG size ratio
+        /// </summary>
+        /// <param name="size"></param>
+        /// <param name="rasterWidth"></param>
+        /// <param name="rasterHeight"></param>
+        public virtual void RasterizeDimensions(ref SizeF size, int rasterWidth, int rasterHeight)
+        {
+          if (size == null || size.Width == 0)
+            return;
+
+          // Ratio of height/width of the original SVG size, to be used for scaling transformation
+          float ratio = size.Height / size.Width;
+
+          size.Width = rasterWidth > 0 ? (float)rasterWidth : size.Width;
+          size.Height = rasterHeight > 0 ? (float)rasterHeight : size.Height;
+
+          if (rasterHeight == 0 && rasterWidth > 0)
+          {
+            size.Height = (int)(rasterWidth * ratio);
+          }
+          else if (rasterHeight > 0 && rasterWidth == 0)
+          {
+            size.Width = (int)(rasterHeight / ratio);
+          }
+        }
+
+        public override void Write(XmlTextWriter writer)
+        {
+            //Save previous culture and switch to invariant for writing
+            var previousCulture = Thread.CurrentThread.CurrentCulture;
+            try {
+                Thread.CurrentThread.CurrentCulture = CultureInfo.InvariantCulture;
+                base.Write(writer);
+            }
+            finally
+            {
+                // Make sure to set back the old culture even an error occurred.
+                //Switch culture back
+                Thread.CurrentThread.CurrentCulture = previousCulture;
+            }
+        }
+
+        public void Write(Stream stream)
+        {
+
+            var xmlWriter = new XmlTextWriter(stream, Encoding.UTF8);
+            xmlWriter.Formatting = Formatting.Indented;
+
+            xmlWriter.WriteDocType("svg", "-//W3C//DTD SVG 1.1//EN", "http://www.w3.org/Graphics/SVG/1.1/DTD/svg11.dtd", null);
+            
+            if (!String.IsNullOrEmpty(this.ExternalCSSHref))
+                xmlWriter.WriteProcessingInstruction("xml-stylesheet", String.Format("type=\"text/css\" href=\"{0}\"", this.ExternalCSSHref));
+
+            this.Write(xmlWriter);
+
+            xmlWriter.Flush();
+        }
+
+        public void Write(string path)
+        {
+            using (var fs = new FileStream(path, FileMode.Create, FileAccess.Write))
+            {
+                this.Write(fs);
+            }
+        }
+    }
+}